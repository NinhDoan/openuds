# -*- coding: utf-8 -*-
#
# Copyright (c) 2019 Virtual Cable S.L.
# All rights reserved.
#
# Redistribution and use in source and binary forms, with or without modification,
# are permitted provided that the following conditions are met:
#
#    * Redistributions of source code must retain the above copyright notice,
#      this list of conditions and the following disclaimer.
#    * Redistributions in binary form must reproduce the above copyright notice,
#      this list of conditions and the following disclaimer in the documentation
#      and/or other materials provided with the distribution.
#    * Neither the name of Virtual Cable S.L. nor the names of its contributors
#      may be used to endorse or promote products derived from this software
#      without specific prior written permission.
#
# THIS SOFTWARE IS PROVIDED BY THE COPYRIGHT HOLDERS AND CONTRIBUTORS "AS IS"
# AND ANY EXPRESS OR IMPLIED WARRANTIES, INCLUDING, BUT NOT LIMITED TO, THE
# IMPLIED WARRANTIES OF MERCHANTABILITY AND FITNESS FOR A PARTICULAR PURPOSE ARE
# DISCLAIMED. IN NO EVENT SHALL THE COPYRIGHT HOLDER OR CONTRIBUTORS BE LIABLE
# FOR ANY DIRECT, INDIRECT, INCIDENTAL, SPECIAL, EXEMPLARY, OR CONSEQUENTIAL
# DAMAGES (INCLUDING, BUT NOT LIMITED TO, PROCUREMENT OF SUBSTITUTE GOODS OR
# SERVICES; LOSS OF USE, DATA, OR PROFITS; OR BUSINESS INTERRUPTION) HOWEVER
# CAUSED AND ON ANY THEORY OF LIABILITY, WHETHER IN CONTRACT, STRICT LIABILITY,
# OR TORT (INCLUDING NEGLIGENCE OR OTHERWISE) ARISING IN ANY WAY OUT OF THE USE
# OF THIS SOFTWARE, EVEN IF ADVISED OF THE POSSIBILITY OF SUCH DAMAGE.
'''
@author: Adolfo Gómez, dkmaster at dkmon dot com
'''
import threading
import time
import datetime
import signal
import typing

from PyQt5.QtWidgets import QApplication, QMessageBox
from PyQt5.QtCore import QByteArray, QBuffer, QIODevice, pyqtSignal

from . import rest
from . import tools
from . import platform

from .log import logger

from .http import client

# Not imported at runtime, just for type checking
if typing.TYPE_CHECKING:
    from . import types
    from PyQt5.QtGui import QPixmap
    from PyQt5.QtWidgets import QMainWindow

class UDSClientQApp(QApplication):
    _app: 'UDSActorClient'
    _initialized: bool
    _mainWindow: typing.Optional['QMainWindow']

    message = pyqtSignal(str, name='message')

    def __init__(self, args) -> None:
        super().__init__(args)

        self._mainWindow = None
        self._initialized = False

        # This will be invoked on session close
        self.commitDataRequest.connect(self.end)  # type: ignore  # Will be invoked on session close, to gracely close app
        # self.aboutToQuit.connect(self.end)
        self.message.connect(self.showMessage)  # type: ignore  # there are problems with Pylance and connects on PyQt5... :)

        # Execute backgroup thread for actions
        self._app = UDSActorClient(self)

    def init(self) -> None:
        # Notify loging and mark it
        logger.debug('Starting APP')

        if self._mainWindow:
            self._mainWindow.hide()

        self._app.start()
        self._initialized = True

    def end(self, sessionManager=None) -> None:  # pylint: disable=unused-argument
        if not self._initialized:
            return

        self._initialized = False

        logger.debug('Stopping app thread')
        self._app.stop()

        self._app.join()

    def showMessage(self, message: str) -> None:
        QMessageBox.information(None, 'Message', message)  # type: ignore

    def setMainWindow(self, mw: 'QMainWindow'):
        self._mainWindow = mw


class UDSActorClient(threading.Thread):  # pylint: disable=too-many-instance-attributes
    _running: bool
    _forceLogoff: bool
    _extraLogoff: str
    _qApp: UDSClientQApp
    _listener: client.HTTPServerThread
    _loginInfo: typing.Optional['types.LoginResultInfoType']
    _notified: bool
    _notifiedDeadline: bool
    _sessionStartTime: datetime.datetime
    api: rest.UDSClientApi

    def __init__(self, qApp: QApplication):
        super().__init__()

        self.api = rest.UDSClientApi()  # Self initialized
        self._qApp = typing.cast(UDSClientQApp, qApp)
        self._running = False
        self._forceLogoff = False
        self._extraLogoff = ''
        self._listener = client.HTTPServerThread(self)
        self._loginInfo = None
        self._notified = False
        self._notifiedDeadline = False

        # Capture stop signals..
        logger.debug('Setting signals...')
        signal.signal(signal.SIGINT, self.stopSignal)
        signal.signal(signal.SIGTERM, self.stopSignal)

    def stopSignal(self, signum, frame) -> None:  # pylint: disable=unused-argument
        logger.info('Stop signal received')
        self.stop()

    def checkDeadLine(self):
        if self._loginInfo is None or not self._loginInfo.dead_line:  # No deadline check
            return

        remainingTime = self._loginInfo.dead_line - (datetime.datetime.now() - self._sessionStartTime).total_seconds()
        logger.debug('Remaining time: {}'.format(remainingTime))

        if not self._notifiedDeadline and remainingTime < 300:  # With five minutes, show a warning message
            self._notifiedDeadline = True
            self._showMessage('Your session will expire in less that 5 minutes. Please, save your work and disconnect.')
            return

        if remainingTime <= 0:
            logger.debug('Session dead line reached. Logging out')
            self._running = False
            self._forceLogoff = True

    def checkIdle(self) -> None:
        if self._loginInfo is None or not self._loginInfo.max_idle:  # No idle check
            return

        idleTime = platform.operations.getIdleDuration()
        remainingTime = self._loginInfo.max_idle - idleTime

        logger.debug('Idle: %s Remaining: %s', idleTime, remainingTime)

        if remainingTime > 120:  # Reset show Warning dialog if we have more than 5 minutes left
            self._notified = False
            return

        if not self._notified and remainingTime < 120:  # With two minutes, show a warning message
            self._notified = True
            self._showMessage('You have been idle for too long. The session will end if you don\'t resume operations.')

        if remainingTime <= 0:
            logger.info('User has been idle for too long, exiting from session')
            self._extraLogoff = ' (idle: {} vs {})'.format(int(idleTime), self._loginInfo.max_idle)
            self._running = False
            self._forceLogoff = True

    def run(self) -> None:
        logger.debug('UDS Actor thread')
        self._listener.start()  # async listener for service
        self._running = True

        self._sessionStartTime = datetime.datetime.now()

        time.sleep(0.4)  # Wait a bit before sending login

        try:
            # Notify loging and mark it
            user, sessionType = platform.operations.getCurrentUser(), platform.operations.getSessionType()
            self._loginInfo = self.api.login(user, sessionType)

            if self._loginInfo.max_idle:
                platform.operations.initIdleDuration(self._loginInfo.max_idle)

            while self._running:
                # Check Idle & dead line
                self.checkIdle()
                self.checkDeadLine()

                time.sleep(1.22)  # Sleeps between loop iterations

            self.api.logout(user + self._extraLogoff, sessionType)
            logger.info('Notified logout for %s (%s)', user, sessionType)  # Log logout

            # Clean up login info
            self._loginInfo = None
        except Exception as e:
            logger.error('Error on client loop: %s', e)

        self._listener.stop() # async listener for service

        # Notify exit to qt
        QApplication.quit()

        if self._forceLogoff:
            time.sleep(1.3)  # Wait a bit before forcing logoff
            platform.operations.loggoff()

    def _showMessage(self, message: str) -> None:
        self._qApp.message.emit(message)   # type: ignore  # there are problems with Pylance and connects on PyQt5... :)

    def stop(self) -> None:
        logger.debug('Stopping client Service')
        self._running = False

    def logout(self) -> typing.Any:
        self._forceLogoff = True
        self._running = False
        return 'ok'

    def message(self, msg: str) -> typing.Any:
        threading.Thread(target=self._showMessage, args=(msg,)).start()
        return 'ok'

    def screenshot(self) -> typing.Any:
        '''
        On windows, an RDP session with minimized screen will render "black screen"
        So only when user is using RDP connection will return an "actual" screenshot
        '''
        pixmap: 'QPixmap' = self._qApp.primaryScreen().grabWindow(0)  # type: ignore
        ba = QByteArray()
        buffer = QBuffer(ba)
<<<<<<< HEAD
        buffer.open(QIODevice.WriteOnly)  # type: ignore
=======
        buffer.open(QIODevice.OpenModeFlag.WriteOnly)
>>>>>>> 6cbb4979
        pixmap.save(buffer, 'PNG')
        buffer.close()
        scrBase64 = bytes(ba.toBase64()).decode()    # type: ignore  # there are problems with Pylance and connects on PyQt5... :)
        logger.debug('Screenshot length: %s', len(scrBase64))
        return scrBase64  # 'result' of JSON will contain base64 of screen

    def script(self, script: str) -> typing.Any:
        tools.ScriptExecutorThread(script).start()
        return 'ok'<|MERGE_RESOLUTION|>--- conflicted
+++ resolved
@@ -239,11 +239,7 @@
         pixmap: 'QPixmap' = self._qApp.primaryScreen().grabWindow(0)  # type: ignore
         ba = QByteArray()
         buffer = QBuffer(ba)
-<<<<<<< HEAD
-        buffer.open(QIODevice.WriteOnly)  # type: ignore
-=======
         buffer.open(QIODevice.OpenModeFlag.WriteOnly)
->>>>>>> 6cbb4979
         pixmap.save(buffer, 'PNG')
         buffer.close()
         scrBase64 = bytes(ba.toBase64()).decode()    # type: ignore  # there are problems with Pylance and connects on PyQt5... :)
