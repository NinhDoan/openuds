--- conflicted
+++ resolved
@@ -28,13 +28,9 @@
 '''
 @author: Adolfo Gómez, dkmaster at dkmon dot com
 '''
-# pylint: disable=invalid-name
 import threading
 import time
-<<<<<<< HEAD
 import datetime
-=======
->>>>>>> 0ac3fa19
 import signal
 import typing
 
@@ -54,7 +50,6 @@
     from . import types
     from PyQt5.QtGui import QPixmap
 
-
 class UDSClientQApp(QApplication):
     _app: 'UDSActorClient'
     _initialized: bool
@@ -66,9 +61,6 @@
 
         # This will be invoked on session close
         self.commitDataRequest.connect(self.end)  # Will be invoked on session close, to gracely close app
-        self.aboutToQuit.connect(self.end)
-
-
         self.message.connect(self.showMessage)
 
         # Execute backgroup thread for actions
@@ -78,13 +70,9 @@
         # Notify loging and mark it
         logger.debug('Starting APP')
         self._app.start()
-
-        self.aboutToQuit.connect(lambda: logger.debug('About to quit'))
-
         self._initialized = True
 
     def end(self, sessionManager=None) -> None:
-        logger.debug('Stopping App')
         if not self._initialized:
             return
 
@@ -179,27 +167,19 @@
 
         try:
             # Notify loging and mark it
-<<<<<<< HEAD
-            self._loginInfo = self.api.login(platform.operations.getCurrentUser())
-=======
             if platform.name != 'win32':  # On win32, SENS will send login/logouts
                 self.api.login(platform.operations.getCurrentUser())
->>>>>>> 0ac3fa19
 
             while self._running:
                 time.sleep(1.1)  # Sleeps between loop iterations
 
-<<<<<<< HEAD
                 # Check Idle & dead line
                 self.checkIdle()
                 self.checkDeadLine()
 
             self._loginInfo = None
-            self.api.logout(platform.operations.getCurrentUser())
-=======
             if platform.name != 'win32':  # On win32, SENS will send login/logouts
                 self.api.logout(platform.operations.getCurrentUser())
->>>>>>> 0ac3fa19
         except Exception as e:
             logger.error('Error on client loop: %s', e)
 
