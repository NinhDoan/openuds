--- conflicted
+++ resolved
@@ -36,20 +36,12 @@
 import PyQt5  # pylint: disable=unused-import
 from PyQt5.QtCore import QTimer
 
-<<<<<<< HEAD
 from udsactor.log import logger, INFO
-=======
-from udsactor.log import logger
->>>>>>> 6385e24e
 from udsactor.client import UDSClientQApp
 from udsactor.platform import operations
 
 if __name__ == "__main__":
-<<<<<<< HEAD
     logger.setLevel(INFO)
-=======
-    logger.info('Started UDS Client Actor')
->>>>>>> 6385e24e
 
     # Ensure idle operations is initialized on start
     operations.initIdleDuration(0)
