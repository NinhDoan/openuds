--- conflicted
+++ resolved
@@ -5,15 +5,8 @@
 from __future__ import unicode_literals
 
 import os
-import sys
 import django
 import django.conf.global_settings as DEFAULT_SETTINGS
-
-# Related to shell plus
-NOTEBOOK_ARGUMENTS = [
-    '--ip=172.27.0.1',
-    '--port=8888',
-]
 
 # calculated paths for django and the site
 # used as starting points for various other paths
@@ -21,12 +14,11 @@
 BASE_DIR = '/'.join(os.path.dirname(os.path.realpath(__file__)).split('/')[:-1])
 
 DEBUG = True
+TEMPLATE_DEBUG = DEBUG
 
 # USE_X_FORWARDED_HOST = True
 SECURE_PROXY_SSL_HEADER = ('HTTP_X_FORWARDED_PROTOCOL', 'https')  # For testing begind a reverse proxy
 
-# This mark can be used by a setup script to easy locate DB Section of the settings file
-# DB_SECTION_START
 DATABASES = {
     'default': {
         'ENGINE': 'django.db.backends.mysql',  # Add 'postgresql_psycopg2', 'postgresql', 'mysql', 'sqlite3' or 'oracle'.
@@ -35,20 +27,14 @@
             # 'init_command': 'SET storage_engine=INNODB, SESSION TRANSACTION ISOLATION LEVEL READ COMMITTED',
             # 'init_command': 'SET storage_engine=MYISAM, SESSION TRANSACTION ISOLATION LEVEL READ COMMITTED',
         },
-        'NAME': 'dbuds',  # Or path to database file if using sqlite3.
-        'USER': 'dbuds',  # Not used with sqlite3.
-        'PASSWORD': 'PASSWOR',  # Not used with sqlite3.
-        'HOST': 'localhost',  # Set to empty string for localhost. Not used with sqlite3.
-        'PORT': '3306',  # Set to empty string for default. Not used with sqlite3.
+        'NAME': 'dbuds',                      # Or path to database file if using sqlite3.
+        'USER': 'dbuds',                      # Not used with sqlite3.
+        'PASSWORD': 'PASSWOR',                  # Not used with sqlite3.
+        'HOST': 'localhost',                      # Set to empty string for localhost. Not used with sqlite3.
+        'PORT': '3306',                      # Set to empty string for default. Not used with sqlite3.
 	    # 'CONN_MAX_AGE': 600,		     # Enable DB Pooling, 10 minutes max connection duration
     }
 }
-# DB_SECTION_END
-if b'test' in sys.argv:
-    DATABASES['default'] = {
-        'ENGINE': 'django.db.backends.sqlite3'
-    }
-
 ALLOWED_HOSTS = '*'
 
 # Local time zone for this installation. Choices can be found here:
@@ -59,9 +45,7 @@
 # If running in a Windows environment this must be set to the same as your
 # system time zone.
 
-# TIME_SECTION_START
 TIME_ZONE = 'Europe/Madrid'
-# TIME_SECTION_END
 
 # Language code for this installation. All choices can be found here:
 # http://www.i18nguy.com/unicode/language-identifiers.html
@@ -204,12 +188,18 @@
 # Python dotted path to the WSGI application used by Django's runserver.
 WSGI_APPLICATION = 'server.wsgi.application'
 
+TEMPLATE_DIRS = (
+    # Put strings here, like "/home/html/django_templates" or "C:/www/django/templates".
+    # Always use forward slashes, even on Windows.
+    # Don't forget to use absolute paths, not relative paths.
+    os.path.join(BASE_DIR, 'templates'),
+)
+
 INSTALLED_APPS = (
     # 'django.contrib.contenttypes', # Not used
     'django.contrib.sessions',
     'django.contrib.messages',
     'django.contrib.staticfiles',
-    'django_extensions',
     'compressor',
     'uds',
 )
@@ -217,11 +207,8 @@
 # Compressor settings (for css/js)
 COMPRESS_ENABLED = not DEBUG
 COMPRESS_OUTPUT_DIR = 'cache'
-COMPRESS_CACHE_BACKEND = 'default'  # 'memory'
-COMPRESS_STORAGE = 'uds.core.util.FileStorage.CompressorFileStorage'
 COMPRESS_PRECOMPILERS = (
-    ('text/coffeescript', 'coffee --compile --stdio'),  # Original, unchanged
-#    ('text/coffeescript', 'coffee --compile -p {infile} | babel --blacklist strict -o {outfile}'),  # Allows use of generators, etc.. on unsupported browers
+    ('text/coffeescript', 'coffee --compile --stdio'),
     ('text/less', 'lessc {infile} {outfile}'),
     ('text/x-sass', 'sass {infile} {outfile}'),
     ('text/x-scss', 'sass --scss {infile} {outfile}'),
@@ -230,11 +217,11 @@
 )
 if DEBUG:
     COMPRESS_DEBUG_TOGGLE = 'debug'
-#
+#   
 # Enable this if you need to allow round robin load balancing of web server
 # This is so because we need to share the files between servers
 # Another options is put /var/server/static on a shared nfs forder for all servers
-#
+#   
 # COMPRESS_STORAGE = 'uds.core.util.FileStorage.CompressorFileStorage'
 
 # See http://docs.djangoproject.com/en/dev/topics/logging for
@@ -242,10 +229,8 @@
 LOGDIR = BASE_DIR + '/' + 'log'
 LOGFILE = 'uds.log'
 SERVICESFILE = 'services.log'
-WORKERSFILE = 'workers.log'
 AUTHFILE = 'auth.log'
 USEFILE = 'use.log'
-TRACEFILE = 'trace.log'
 LOGLEVEL = DEBUG and 'DEBUG' or 'INFO'
 ROTATINGSIZE = 32 * 1024 * 1024  # 32 Megabytes before rotating files
 
@@ -256,16 +241,16 @@
     'version': 1,
     'disable_existing_loggers': True,
     'filters': {
-        'require_debug_false': {
-            '()': 'django.utils.log.RequireDebugFalse',
-        }
+     'require_debug_false': {
+         '()': 'django.utils.log.RequireDebugFalse',
+     }
     },
     'formatters': {
         'verbose': {
             'format': '%(levelname)s %(asctime)s %(module)s %(process)d %(thread)d %(message)s'
         },
         'simple': {
-            'format': '%(levelname)s %(asctime)s %(module)s %(funcName)s %(lineno)d %(message)s'
+            'format': '%(levelname)s %(asctime)s %(module)s %(message)s'
         },
         'database': {
             'format': '%(levelname)s %(asctime)s Database %(message)s'
@@ -275,20 +260,17 @@
         },
         'use': {
             'format': '%(asctime)s %(message)s'
-        },
-        'trace': {
-            'format': '%(levelname)s %(asctime)s %(message)s'
         }
     },
     'handlers': {
         'null': {
-            'level': 'DEBUG',
-            'class': 'logging.NullHandler',
-        },
-
-        'file': {
-            'level': 'DEBUG',
-            'class': 'logging.handlers.RotatingFileHandler',
+            'level':'DEBUG',
+            'class':'logging.NullHandler',
+        },
+                 
+        'file':{
+            'level':'DEBUG',
+            'class':'logging.handlers.RotatingFileHandler',
             'formatter': 'simple',
             'filename': LOGDIR + '/' + LOGFILE,
             'mode': 'a',
@@ -297,20 +279,20 @@
             'encoding': 'utf-8'
         },
 
-        'database': {
-            'level': 'DEBUG',
-            'class': 'logging.handlers.RotatingFileHandler',
+        'database':{
+            'level':'ERROR',
+            'class':'logging.handlers.RotatingFileHandler',
             'formatter': 'simple',
-            'filename': LOGDIR + '/' + 'sql.log',
-            'mode': 'a',
-            'maxBytes': ROTATINGSIZE,
-            'backupCount': 3,
-            'encoding': 'utf-8'
-        },
-
-        'servicesFile': {
-            'level': 'DEBUG',
-            'class': 'logging.handlers.RotatingFileHandler',
+            'filename': LOGDIR + '/' + 'db.log',
+            'mode': 'a',
+            'maxBytes': ROTATINGSIZE,
+            'backupCount': 3,
+            'encoding': 'utf-8'
+        },
+                 
+        'servicesFile':{
+            'level':'DEBUG',
+            'class':'logging.handlers.RotatingFileHandler',
             'formatter': 'simple',
             'filename': LOGDIR + '/' + SERVICESFILE,
             'mode': 'a',
@@ -319,20 +301,9 @@
             'encoding': 'utf-8'
         },
 
-        'workersFile': {
-            'level': 'DEBUG',
-            'class': 'logging.handlers.RotatingFileHandler',
-            'formatter': 'simple',
-            'filename': LOGDIR + '/' + WORKERSFILE,
-            'mode': 'a',
-            'maxBytes': ROTATINGSIZE,
-            'backupCount': 3,
-            'encoding': 'utf-8'
-        },
-
-        'authFile': {
-            'level': 'DEBUG',
-            'class': 'logging.handlers.RotatingFileHandler',
+        'authFile':{
+            'level':'DEBUG',
+            'class':'logging.handlers.RotatingFileHandler',
             'formatter': 'auth',
             'filename': LOGDIR + '/' + AUTHFILE,
             'mode': 'a',
@@ -341,9 +312,9 @@
             'encoding': 'utf-8'
         },
 
-        'useFile': {
-            'level': 'DEBUG',
-            'class': 'logging.handlers.RotatingFileHandler',
+        'useFile':{
+            'level':'DEBUG',
+            'class':'logging.handlers.RotatingFileHandler',
             'formatter': 'use',
             'filename': LOGDIR + '/' + USEFILE,
             'mode': 'a',
@@ -351,24 +322,10 @@
             'backupCount': 3,
             'encoding': 'utf-8'
         },
-
-<<<<<<< HEAD
-=======
-        'traceFile': {
-            'level': 'DEBUG',
-            'class': 'logging.handlers.RotatingFileHandler',
-            'formatter': 'trace',
-            'filename': LOGDIR + '/' + TRACEFILE,
-            'mode': 'a',
-            'maxBytes': ROTATINGSIZE,
-            'backupCount': 3,
-            'encoding': 'utf-8'
-        },
-
->>>>>>> 047eac18
-        'console': {
-            'level': 'DEBUG',
-            'class': 'logging.StreamHandler',
+        
+        'console':{
+            'level':'DEBUG',
+            'class':'logging.StreamHandler',
             'formatter': 'simple'
         },
         'mail_admins': {
@@ -379,9 +336,9 @@
     },
     'loggers': {
         'django': {
-            'handlers': ['null'],
+            'handlers':['null'],
             'propagate': True,
-            'level': 'INFO',
+            'level':'INFO',
         },
         'django.request': {
             'handlers': ['file'],
@@ -390,26 +347,15 @@
         },
         'django.db.backends': {
             'handlers': ['database'],
-            'level': 'DEBUG',
-            'propagate': False,
-        },
-
+            'level': 'ERROR',
+            'propagate': False,
+        },
+                
         'uds': {
             'handlers': ['file'],
             'level': LOGLEVEL,
         },
-
-        'uds.core.workers': {
-            'handlers': ['workersFile'],
-            'level': LOGLEVEL,
-            'propagate': False,
-        },
-        'uds.core.jobs': {
-            'handlers': ['workersFile'],
-            'level': LOGLEVEL,
-            'propagate': False,
-        },
-
+                
         'uds.services': {
             'handlers': ['servicesFile'],
             'level': LOGLEVEL,
@@ -417,25 +363,16 @@
         },
         # Custom Auth log
         'authLog': {
-            'handlers': ['authFile'],
+            'handlers' : ['authFile'],
             'level': 'INFO',
             'propagate': False,
         },
         # Custom Services use log
         'useLog': {
-            'handlers': ['useFile'],
-<<<<<<< HEAD
-=======
+            'handlers' : ['useFile'],
             'level': 'INFO',
             'propagate': False,
-        },
-        # Custom tracing
-        'traceLog': {
-            'handlers': ['traceFile'],
->>>>>>> 047eac18
-            'level': 'INFO',
-            'propagate': False,
         }
-
+        
     }
 }