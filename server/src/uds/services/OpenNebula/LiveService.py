--- conflicted
+++ resolved
@@ -40,11 +40,7 @@
 
 import logging
 
-<<<<<<< HEAD
-__updated__ = '2017-03-28'
-=======
 __updated__ = '2018-08-20'
->>>>>>> c2a95711
 
 logger = logging.getLogger(__name__)
 
@@ -218,21 +214,12 @@
         """
         return self.parent().getMachineState(machineId)
 
-<<<<<<< HEAD
-    def getMachineSubState(self, machineId):
+    def getMachineSubstate(self, machineId):
         """
         On OpenNebula, the machine can be "active" but not "running".
         Any active machine will have a LCM_STATE, that is what we get here
         """
-        return self.parent().getMachineSubState(machineId)
-=======
-    def getMachineSubstate(self, machineId):
-        '''
-        On OpenNebula, the machine can be "active" but not "running".
-        Any active machine will have a LCM_STATE, that is what we get here
-        '''
         return self.parent().getMachineSubstate(machineId)
->>>>>>> c2a95711
 
     def startMachine(self, machineId):
         """
@@ -249,7 +236,7 @@
 
     def stopMachine(self, machineId):
         """
-        Tries to start a machine. No check is done, it is simply requested to OpenNebula
+        Tries to stop a machine. No check is done, it is simply requested to OpenNebula
 
         Args:
             machineId: Id of the machine
@@ -260,7 +247,7 @@
 
     def suspendMachine(self, machineId):
         """
-        Tries to start a machine. No check is done, it is simply requested to OpenNebula
+        Tries to suspend machine. No check is done, it is simply requested to OpenNebula
 
         Args:
             machineId: Id of the machine
