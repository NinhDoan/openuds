# -*- coding: utf-8 -*-

#
# Copyright (c) 2019-2021 Virtual Cable S.L.U.
# All rights reserved.
#
# Redistribution and use in source and binary forms, with or without modification,
# are permitted provided that the following conditions are met:
#
#    * Redistributions of source code must retain the above copyright notice,
#      this list of conditions and the following disclaimer.
#    * Redistributions in binary form must reproduce the above copyright notice,
#      this list of conditions and the following disclaimer in the documentation
#      and/or other materials provided with the distribution.
#    * Neither the name of Virtual Cable S.L.U. nor the names of its contributors
#      may be used to endorse or promote products derived from this software
#      without specific prior written permission.
#
# THIS SOFTWARE IS PROVIDED BY THE COPYRIGHT HOLDERS AND CONTRIBUTORS "AS IS"
# AND ANY EXPRESS OR IMPLIED WARRANTIES, INCLUDING, BUT NOT LIMITED TO, THE
# IMPLIED WARRANTIES OF MERCHANTABILITY AND FITNESS FOR A PARTICULAR PURPOSE ARE
# DISCLAIMED. IN NO EVENT SHALL THE COPYRIGHT HOLDER OR CONTRIBUTORS BE LIABLE
# FOR ANY DIRECT, INDIRECT, INCIDENTAL, SPECIAL, EXEMPLARY, OR CONSEQUENTIAL
# DAMAGES (INCLUDING, BUT NOT LIMITED TO, PROCUREMENT OF SUBSTITUTE GOODS OR
# SERVICES; LOSS OF USE, DATA, OR PROFITS; OR BUSINESS INTERRUPTION) HOWEVER
# CAUSED AND ON ANY THEORY OF LIABILITY, WHETHER IN CONTRACT, STRICT LIABILITY,
# OR TORT (INCLUDING NEGLIGENCE OR OTHERWISE) ARISING IN ANY WAY OUT OF THE USE
# OF THIS SOFTWARE, EVEN IF ADVISED OF THE POSSIBILITY OF SUCH DAMAGE.
"""
.. moduleauthor:: Adolfo Gómez, dkmaster at dkmon dot com
"""

import urllib3
import urllib3.exceptions
import urllib.parse
import re
import typing
import logging

import requests

from . import types


from uds.core.util import security
from uds.core.util.decorators import allowCache, ensureConected

# DEFAULT_PORT = 8006

CACHE_DURATION = 120  # Keep cache 2 minutes by default
CACHE_INFO_DURATION = 30

# Not imported at runtime, just for type checking
if typing.TYPE_CHECKING:
    from uds.core.util.cache import Cache


logger = logging.getLogger(__name__)


class ProxmoxError(Exception):
    pass


class ProxmoxConnectionError(ProxmoxError):
    pass


class ProxmoxAuthError(ProxmoxError):
    pass


class ProxmoxNotFound(ProxmoxError):
    pass


class ProxmoxNodeUnavailableError(ProxmoxConnectionError):
    pass


# caching helper
def cachingKeyHelper(obj: 'ProxmoxClient') -> str:
    return obj._host


class ProxmoxClient:
    _host: str
    _port: int
    _credentials: typing.Tuple[typing.Tuple[str, str], typing.Tuple[str, str]]
    _url: str
    _validateCert: bool
    _timeout: int

    _ticket: str
    _csrf: str

    cache: typing.Optional['Cache']

    def __init__(
        self,
        host: str,
        port: int,
        username: str,
        password: str,
        timeout: int = 5,
        validateCertificate: bool = False,
        cache: typing.Optional['Cache'] = None,
    ) -> None:
        self._host = host
        self._port = port
        self._credentials = (('username', username), ('password', password))
        self._validateCert = validateCertificate
        self._timeout = timeout
        self._url = 'https://{}:{}/api2/json/'.format(self._host, self._port)

        self.cache = cache

        self._ticket = ''
        self._csrf = ''

        # Disable warnings from urllib for
        urllib3.disable_warnings(urllib3.exceptions.InsecureRequestWarning)

    @property
    def headers(self):
        return {
            'Accept': 'application/json',
            'Content-Type': 'application/x-www-form-urlencoded',
            'CSRFPreventionToken': self._csrf,
        }

    @staticmethod
    def checkError(response: 'requests.Response') -> typing.Any:
        if not response.ok:
            errMsg = 'Status code {}'.format(response.status_code)
            if response.status_code == 595:
                raise ProxmoxNodeUnavailableError()

            if response.status_code == 403:
                raise ProxmoxAuthError()

            if response.status_code == 400:
                try:
                    errMsg = 'Errors on request: {}'.format(response.json()['errors'])
                except Exception:  # nosec:  No json or no error info
                    pass

            raise ProxmoxError(errMsg)

        return response.json()

    def _getPath(self, path: str) -> str:
        return self._url + path

    def _get(self, path: str) -> typing.Any:
        try:
            result = security.secureRequestsSession(verify=self._validateCert).get(
                self._getPath(path),
                headers=self.headers,
                cookies={'PVEAuthCookie': self._ticket},
                timeout=self._timeout,
            )

            logger.debug(
                'GET result to %s: %s -- %s', path, result.status_code, result.content
            )
        except requests.ConnectionError as e:
            raise ProxmoxConnectionError(e)

        return ProxmoxClient.checkError(result)

    def _post(
        self,
        path: str,
        data: typing.Optional[typing.Iterable[typing.Tuple[str, str]]] = None,
    ) -> typing.Any:
        try:
            result = security.secureRequestsSession(verify=self._validateCert).post(
                self._getPath(path),
<<<<<<< HEAD
                data=list(data or []) or None,
=======
                data=data,  # type: ignore
>>>>>>> 846f9225
                headers=self.headers,
                cookies={'PVEAuthCookie': self._ticket},
                timeout=self._timeout,
            )

            logger.debug(
                'POST result to %s: %s -- %s', path, result.status_code, result.content
            )
        except requests.ConnectionError as e:
            raise ProxmoxConnectionError(e)

        return ProxmoxClient.checkError(result)

    def _delete(
        self,
        path: str,
        data: typing.Optional[typing.Iterable[typing.Tuple[str, str]]] = None,
    ) -> typing.Any:
        try:
            result = security.secureRequestsSession(verify=self._validateCert).delete(
                self._getPath(path),
<<<<<<< HEAD
                data=list(data or []) or None,
=======
                data=data,  # type: ignore
>>>>>>> 846f9225
                headers=self.headers,
                cookies={'PVEAuthCookie': self._ticket},
                timeout=self._timeout,
            )

            logger.debug(
                'DELETE result to %s: %s -- %s -- %s',
                path,
                result.status_code,
                result.content,
                result.headers,
            )
        except requests.ConnectionError as e:
            raise ProxmoxConnectionError(e)

        return ProxmoxClient.checkError(result)

    def connect(self, force=False) -> None:
        if self._ticket:
            return  # Already connected

        # we could cache this for a while, we know that at least for 30 minutes
        if self.cache and not force:
            dc = self.cache.get(self._host + 'conn')
            if dc:  # Stored on cache
                self._ticket, self._csrf = dc
                return

        try:
            result = security.secureRequestsSession(verify=self._validateCert).post(
                url=self._getPath('access/ticket'),
                data=self._credentials,
                headers=self.headers,
                timeout=self._timeout,
            )
            if not result.ok:
                raise ProxmoxAuthError()
            data = result.json()['data']
            self._ticket = data['ticket']
            self._csrf = data['CSRFPreventionToken']

            if self.cache:
                self.cache.put(
                    self._host + 'conn', (self._ticket, self._csrf), validity=1800
                )  # 30 minutes
        except requests.RequestException as e:
            raise ProxmoxConnectionError from e

    def test(self) -> bool:
        try:
            self.connect()
        except Exception as e:
            # logger.error('Error testing proxmox: %s', e)
            return False
        return True

    @ensureConected
    @allowCache('cluster', CACHE_DURATION, cachingKeyFnc=cachingKeyHelper)
    def getClusterInfo(self, **kwargs) -> types.ClusterStatus:
        return types.ClusterStatus.fromJson(self._get('cluster/status'))

    @ensureConected
    def getNextVMId(self) -> int:
        return int(self._get('cluster/nextid')['data'])

    @ensureConected
    def isVMIdAvailable(self, vmId: int) -> bool:
        try:
            self._get(f'cluster/nextid?vmid={vmId}')
        except Exception:  # Not available
            return False
        return True

    @ensureConected
    @allowCache(
        'nodeNets',
        CACHE_DURATION,
        cachingArgs=1,
        cachingKWArgs=['node'],
        cachingKeyFnc=cachingKeyHelper,
    )
    def getNodeNetworks(self, node: str, **kwargs):
        return self._get('nodes/{}/network'.format(node))['data']

    @ensureConected
    def getBestNodeForVm(self, minMemory: int = 0) -> typing.Optional[types.NodeStats]:
        best = types.NodeStats.empty()
        node: types.NodeStats
        weightFnc = lambda x: (x.mem / x.maxmem) + (x.cpu / x.maxcpu) * 1.3

        # Offline nodes are not "the best"
        for node in filter(lambda x: x.status == 'online', self.getNodesStats()):
            if minMemory and node.mem < minMemory + 512000000:  # 512 MB reserved
                continue  # Skips nodes with not enouhg memory

            if weightFnc(node) < weightFnc(best):
                best = node

            # logger.debug('Node values for best: %s %f %f', node.name, node.mem / node.maxmem * 100, node.cpu)

        return best if best.status == 'online' else None

    @ensureConected
    def cloneVm(
        self,
        vmId: int,
        newVmId: int,
        name: str,
        description: typing.Optional[str],
        linkedClone: bool,
        toNode: typing.Optional[str] = None,
        toStorage: typing.Optional[str] = None,
        toPool: typing.Optional[str] = None,
    ) -> types.VmCreationResult:
        vmInfo = self.getVmInfo(vmId)

        fromNode = vmInfo.node

        if not toNode:
            logger.debug('Selecting best node')
            # If storage is not shared, must be done on same as origin
            if toStorage and self.getStorage(toStorage, vmInfo.node).shared:
                node = self.getBestNodeForVm(minMemory=-1)
                if node is None:
                    raise ProxmoxError(
                        'No switable node available for new vm {} on Proxmox'.format(
                            name
                        )
                    )
                toNode = node.name
            else:
                toNode = fromNode

        # From normal vm, disable "linked cloning"
        if linkedClone and not vmInfo.template:
            linkedClone = False

        params: typing.List[typing.Tuple[str, str]] = [
            ('newid', str(newVmId)),
            ('name', name),
            ('target', toNode),
            ('full', str(int(not linkedClone))),
        ]

        if description:
            params.append(('description', description))

        if toStorage and linkedClone is False:
            params.append(('storage', toStorage))

        if toPool:
            params.append(('pool', toPool))

        if linkedClone is False:
            params.append(
                ('format', 'qcow2')
            )  # Ensure clone for templates is on qcow2 format

        logger.debug('PARAMS: %s', params)

        return types.VmCreationResult(
            node=toNode,
            vmid=newVmId,
            upid=types.UPID.fromDict(
                self._post('nodes/{}/qemu/{}/clone'.format(fromNode, vmId), data=params)
            ),
        )

    @ensureConected
    @allowCache('hagrps', CACHE_DURATION, cachingKeyFnc=cachingKeyHelper)
    def listHAGroups(self) -> typing.List[str]:
        return [g['group'] for g in self._get('cluster/ha/groups')['data']]

    @ensureConected
    def enableVmHA(
        self, vmId: int, started: bool = False, group: typing.Optional[str] = None
    ) -> None:
        self._post(
            'cluster/ha/resources',
            data=[
                ('sid', 'vm:{}'.format(vmId)),
                ('comment', 'UDS HA VM'),
                ('state', 'started' if started else 'stopped'),
                ('max_restart', '4'),
                ('max_relocate', '4'),
            ]
            + ([('group', group)] if group else []),
        )

    @ensureConected
    def disableVmHA(self, vmId: int) -> None:
        try:
            self._delete('cluster/ha/resources/vm%3A{}'.format(vmId))
        except Exception:
            logger.exception('removeFromHA')

    @ensureConected
    def setProtection(
        self, vmId: int, node: typing.Optional[str] = None, protection: bool = False
    ) -> None:
        params: typing.List[typing.Tuple[str, str]] = [
            ('protection', str(int(protection))),
        ]
        node = node or self.getVmInfo(vmId).node
        self._post('nodes/{}/qemu/{}/config'.format(node, vmId), data=params)

    @ensureConected
    def deleteVm(
        self, vmId: int, node: typing.Optional[str] = None, purge: bool = True
    ) -> types.UPID:
        node = node or self.getVmInfo(vmId).node
        return types.UPID.fromDict(
            self._delete('nodes/{}/qemu/{}?purge=1'.format(node, vmId))
        )

    @ensureConected
    def getTask(self, node: str, upid: str) -> types.TaskStatus:
        return types.TaskStatus.fromJson(
            self._get('nodes/{}/tasks/{}/status'.format(node, urllib.parse.quote(upid)))
        )

    @ensureConected
    @allowCache(
        'vms',
        CACHE_DURATION,
        cachingArgs=1,
        cachingKWArgs='node',
        cachingKeyFnc=cachingKeyHelper,
    )
    def listVms(
        self, node: typing.Union[None, str, typing.Iterable[str]] = None
    ) -> typing.List[types.VMInfo]:
        nodeList: typing.Iterable[str]
        if node is None:
            nodeList = [n.name for n in self.getClusterInfo().nodes if n.online]
        elif isinstance(node, str):
            nodeList = [node]
        else:
            nodeList = node

        result = []
        for nodeName in nodeList:
            for vm in self._get('nodes/{}/qemu'.format(nodeName))['data']:
                vm['node'] = nodeName
                result.append(types.VMInfo.fromDict(vm))

        return sorted(result, key=lambda x: '{}{}'.format(x.node, x.name))

    @ensureConected
    @allowCache(
        'vmip',
        CACHE_INFO_DURATION,
        cachingArgs=[1, 2],
        cachingKWArgs=['vmId', 'poolId'],
        cachingKeyFnc=cachingKeyHelper,
    )
    def getVMPoolInfo(self, vmId: int, poolId: str, **kwargs) -> types.VMInfo:
        # try to locate machine in pool
        node = None
        if poolId:
            try:
                for i in self._get(f'pools/{poolId}')['data']['members']:
                    try:
                        if i['vmid'] == vmId:
                            node = i['node']
                            break
                    except Exception:  # nosec: no need to log this
                        pass
            except Exception:  # nosec: Error requesting pool, fallback to getVmInfo
                pass

        return self.getVmInfo(vmId, node, **kwargs)

    @ensureConected
    @allowCache(
        'vmin',
        CACHE_INFO_DURATION,
        cachingArgs=[1, 2],
        cachingKWArgs=['vmId', 'node'],
        cachingKeyFnc=cachingKeyHelper,
    )
    def getVmInfo(
        self, vmId: int, node: typing.Optional[str] = None, **kwargs
    ) -> types.VMInfo:
        nodes = (
            [types.Node(node, False, False, 0, '', '', '')]
            if node
            else self.getClusterInfo().nodes
        )
        anyNodeIsDown = False
        for n in nodes:
            try:
                vm = self._get('nodes/{}/qemu/{}/status/current'.format(n.name, vmId))[
                    'data'
                ]
                vm['node'] = n.name
                return types.VMInfo.fromDict(vm)
            except ProxmoxConnectionError:
                anyNodeIsDown = True
            except ProxmoxAuthError:
                raise
            except ProxmoxError:
                pass  # Any other error, ignore this node (not found in that node)

        if anyNodeIsDown:
            raise ProxmoxNodeUnavailableError()

        raise ProxmoxNotFound()

    @ensureConected
    # @allowCache('vmc', CACHE_DURATION, cachingArgs=[1, 2], cachingKWArgs=['vmId', 'node'], cachingKeyFnc=cachingKeyHelper)
    def getVmConfiguration(self, vmId: int, node: typing.Optional[str] = None):
        node = node or self.getVmInfo(vmId).node
        return types.VMConfiguration.fromDict(
            self._get('nodes/{}/qemu/{}/config'.format(node, vmId))['data']
        )

    @ensureConected
    def setVmMac(
        self,
        vmId: int,
        mac: str,
        netid: typing.Optional[str] = None,
        node: typing.Optional[str] = None,
    ) -> None:
        node = node or self.getVmInfo(vmId).node
        # First, read current configuration and extract network configuration
        config = self._get('nodes/{}/qemu/{}/config'.format(node, vmId))['data']
        if netid not in config:
            # Get first network interface (netX where X is a number)
            netid = next(
                (k for k in config if k.startswith('net') and k[3:].isdigit()), None
            )
        if not netid:
            raise ProxmoxError('No network interface found')

        netdata = config[netid]

        # Update mac address, that is the first field <model>=<mac>,<other options>
        netdata = re.sub(r'^([^=]+)=([^,]+),', r'\1={},'.format(mac), netdata)

        logger.debug('Updating mac address for VM %s: %s=%s', vmId, netid, netdata)

        self._post(
            'nodes/{}/qemu/{}/config'.format(node, vmId),
            data=[(netid, netdata)],
        )

    @ensureConected
    def startVm(self, vmId: int, node: typing.Optional[str] = None) -> types.UPID:
        # if exitstatus is "OK" or contains "already running", all is fine
        node = node or self.getVmInfo(vmId).node
        return types.UPID.fromDict(
            self._post('nodes/{}/qemu/{}/status/start'.format(node, vmId))
        )

    @ensureConected
    def stopVm(self, vmId: int, node: typing.Optional[str] = None) -> types.UPID:
        node = node or self.getVmInfo(vmId).node
        return types.UPID.fromDict(
            self._post('nodes/{}/qemu/{}/status/stop'.format(node, vmId))
        )

    @ensureConected
    def resetVm(self, vmId: int, node: typing.Optional[str] = None) -> types.UPID:
        node = node or self.getVmInfo(vmId).node
        return types.UPID.fromDict(
            self._post('nodes/{}/qemu/{}/status/reset'.format(node, vmId))
        )

    @ensureConected
    def suspendVm(self, vmId: int, node: typing.Optional[str] = None) -> types.UPID:
        # if exitstatus is "OK" or contains "already running", all is fine
        node = node or self.getVmInfo(vmId).node
        return types.UPID.fromDict(
            self._post('nodes/{}/qemu/{}/status/suspend'.format(node, vmId))
        )

    @ensureConected
    def shutdownVm(self, vmId: int, node: typing.Optional[str] = None) -> types.UPID:
        # if exitstatus is "OK" or contains "already running", all is fine
        node = node or self.getVmInfo(vmId).node
        return types.UPID.fromDict(
            self._post('nodes/{}/qemu/{}/status/shutdown'.format(node, vmId))
        )

    @ensureConected
    def convertToTemplate(self, vmId: int, node: typing.Optional[str] = None) -> None:
        node = node or self.getVmInfo(vmId).node
        self._post('nodes/{}/qemu/{}/template'.format(node, vmId))
        # Ensure cache is reset for this VM (as it is now a template)
        self.getVmInfo(vmId, force=True)

    # proxmox has a "resume", but start works for suspended vm so we use it
    resumeVm = startVm

    @ensureConected
    @allowCache(
        'storage',
        CACHE_DURATION,
        cachingArgs=[1, 2],
        cachingKWArgs=['storage', 'node'],
        cachingKeyFnc=cachingKeyHelper,
    )
    def getStorage(self, storage: str, node: str, **kwargs) -> types.StorageInfo:
        return types.StorageInfo.fromDict(
            self._get(
                'nodes/{}/storage/{}/status'.format(node, urllib.parse.quote(storage))
            )['data']
        )

    @ensureConected
    @allowCache(
        'storages',
        CACHE_DURATION,
        cachingArgs=[1, 2],
        cachingKWArgs=['node', 'content'],
        cachingKeyFnc=cachingKeyHelper,
    )
    def listStorages(
        self,
        node: typing.Union[None, str, typing.Iterable[str]] = None,
        content: typing.Optional[str] = None,
        **kwargs,
    ) -> typing.List[types.StorageInfo]:
        """We use a list for storage instead of an iterator, so we can cache it..."""
        nodeList: typing.Iterable[str]
        if node is None:
            nodeList = [n.name for n in self.getClusterInfo().nodes if n.online]
        elif isinstance(node, str):
            nodeList = [node]
        else:
            nodeList = node
        params = (
            '' if not content else '?content={}'.format(urllib.parse.quote(content))
        )
        result: typing.List[types.StorageInfo] = []

        for nodeName in nodeList:
            for storage in self._get('nodes/{}/storage{}'.format(nodeName, params))[
                'data'
            ]:
                storage['node'] = nodeName
                storage['content'] = storage['content'].split(',')
                result.append(types.StorageInfo.fromDict(storage))

        return result

    @ensureConected
    @allowCache('nodeStats', CACHE_INFO_DURATION, cachingKeyFnc=cachingKeyHelper)
    def getNodesStats(self, **kwargs) -> typing.List[types.NodeStats]:
        return [
            types.NodeStats.fromDict(nodeStat)
            for nodeStat in self._get('cluster/resources?type=node')['data']
        ]

    @ensureConected
    @allowCache('pools', CACHE_DURATION // 6, cachingKeyFnc=cachingKeyHelper)
    def listPools(self) -> typing.List[types.PoolInfo]:
        return [
            types.PoolInfo.fromDict(nodeStat) for nodeStat in self._get('pools')['data']
        ]

    @ensureConected
    def getConsoleConnection(
        self, vmId: int, node: typing.Optional[str] = None
    ) -> typing.Optional[typing.MutableMapping[str, typing.Any]]:
        """
        Gets the connetion info for the specified machine
        """
        node = node or self.getVmInfo(vmId).node
        res = self._post(f'nodes/{node}/qemu/{vmId}/spiceproxy')['data']

        return {
            'type': res['type'],
            'proxy': res['proxy'],
            'address': res['host'],
            'port': res.get('port', None),
            'secure_port': res['tls-port'],
            'cert_subject': res['host-subject'],
            'ticket': {
                'value': res['password'],
                'expiry': '',
            },
            'ca': res.get('ca', None),
        }
        # Sample data:
        # 'data': {'proxy': 'http://pvealone.dkmon.com:3128',
        # 'release-cursor': 'Ctrl+Alt+R',
        # 'host': 'pvespiceproxy:63489cf9:101:pvealone::c934cf7f7570012bbebab9e1167402b6471aae16',
        # 'delete-this-file': 1,
        # 'secure-attention': 'Ctrl+Alt+Ins',
        # 'title': 'VM 101 - VM-1',
        # 'password': '31a189dd71ce859867e28dd68ba166a701e77eed',
        # 'type': 'spice',
        # 'toggle-fullscreen': 'Shift+F11',
        # 'host-subject': 'OU=PVE Cluster Node,O=Proxmox Virtual Environment,CN=pvealone.dkmon.com',
        # 'tls-port': 61000,
        # 'ca': '-----BEGIN CERTIFICATE-----\\n......\\n-----END CERTIFICATE-----\\n'}}<|MERGE_RESOLUTION|>--- conflicted
+++ resolved
@@ -177,11 +177,7 @@
         try:
             result = security.secureRequestsSession(verify=self._validateCert).post(
                 self._getPath(path),
-<<<<<<< HEAD
                 data=list(data or []) or None,
-=======
-                data=data,  # type: ignore
->>>>>>> 846f9225
                 headers=self.headers,
                 cookies={'PVEAuthCookie': self._ticket},
                 timeout=self._timeout,
@@ -203,11 +199,7 @@
         try:
             result = security.secureRequestsSession(verify=self._validateCert).delete(
                 self._getPath(path),
-<<<<<<< HEAD
                 data=list(data or []) or None,
-=======
-                data=data,  # type: ignore
->>>>>>> 846f9225
                 headers=self.headers,
                 cookies={'PVEAuthCookie': self._ticket},
                 timeout=self._timeout,
