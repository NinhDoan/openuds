'''
Created on Nov 14, 2012

@author: dkmaster
'''

from ovirtsdk.xml import params
from ovirtsdk.api import API

import threading
import logging
import re

<<<<<<< HEAD
__updated__ = '2015-09-07'
=======
__updated__ = '2015-09-21'
>>>>>>> b64fa374

logger = logging.getLogger(__name__)

lock = threading.Lock()

cached_api = None
cached_api_key = None


class Client(object):
    '''
    Module to manage oVirt connections using ovirtsdk.

    Due to the fact that we can't create two proxy connections at same time, we serialize all access to ovirt platform.
    Only one request and one live connection can exists at a time.

    This can waste a lot of time, so use of cache here is more than important to achieve aceptable performance.

    '''

    CACHE_TIME_LOW = 60 * 5  # Cache time for requests are 5 minutes by default
    CACHE_TIME_HIGH = 60 * 30  # Cache time for requests that are less probable to change (as cluster perteinance of a machine)

    def __getKey(self, prefix=''):
        '''
        Creates a key for the cache, using the prefix indicated as part of it

        Returns:
            The cache key, taking into consideration the prefix
        '''
        return prefix + self._host + self._username + self._password + str(self._timeout)

    def __getApi(self):
        '''
        Gets the api connection.

        Again, due to the fact that ovirtsdk don't allow (at this moment, but it's on the "TODO" list) concurrent access to
        more than one server, we keep only one opened connection.

        Must be accesed "locked", so we can safely alter cached_api and cached_api_key
        '''
        global cached_api, cached_api_key
        aKey = self.__getKey('o-host')
        # if cached_api_key == aKey:
        #    return cached_api

        if cached_api is not None:
            try:
                cached_api.disconnect()
            except:
                # Nothing happens, may it was already disconnected
                pass
        try:
            cached_api_key = aKey
            cached_api = API(url='https://' + self._host + '/api', username=self._username, password=self._password, timeout=self._timeout, insecure=True, debug=False)
            return cached_api
        except:
            logger.exception('Exception connection ovirt at {0}'.format(self._host))
            cached_api_key = None
            raise Exception("Can't connet to server at {0}".format(self._host))
            return None

    def __init__(self, host, username, password, timeout, cache):
        self._host = host
        self._username = username
        self._password = password
        self._timeout = int(timeout)
        self._cache = cache

    def test(self):
        try:
            lock.acquire(True)
            return self.__getApi().test()
        except Exception as e:
            logger.error('Testing Server failed: {0}'.format(e))
            return False
        finally:
            lock.release()

    def _isFullyFunctionalVersion(self, api):
        '''
        Same as isFullyFunctionalVersion, but without locking. For internal use only
        '''
        version = re.search('([0-9]+).([0-9]+).([0-9]+)?', api.get_product_info().full_version).groups()
        if version[0] == '3' and version[1] == '5' and (version[2] is None or version[2] < '4'):  # 3.5 fails if disks are in request
            return [False, 'Version 3.5 is not fully supported due a BUG in oVirt REST API (but partially supported. See UDS Documentation)']

        return [True, 'Test successfully passed']


    def isFullyFunctionalVersion(self):
        try:
            lock.acquire(True)
            return self._isFullyFunctionalVersion(self.__getApi())
        finally:
            lock.release()

    def getVms(self, force=False):
        '''
        Obtains the list of machines inside ovirt that do aren't part of uds

        Args:
            force: If true, force to update the cache, if false, tries to first
            get data from cache and, if valid, return this.

        Returns
            An array of dictionaries, containing:
                'name'
                'id'
                'cluster_id'

        '''
        vmsKey = self.__getKey('o-vms')
        val = self._cache.get(vmsKey)

        if val is not None and force is False:
            return val

        try:
            lock.acquire(True)

            api = self.__getApi()

            vms = api.vms.list(query='name!=UDS*')

            logger.debug('oVirt VMS: {}'.format(vms))

            res = []

            for vm in vms:
                res.append({'name': vm.get_name(), 'id': vm.get_id(), 'cluster_id': vm.get_cluster().get_id()})

            self._cache.put(vmsKey, res, Client.CACHE_TIME_LOW)

            return res

        finally:
            lock.release()

    def getClusters(self, force=False):
        '''
        Obtains the list of clusters inside ovirt

        Args:
            force: If true, force to update the cache, if false, tries to first
            get data from cache and, if valid, return this.

        Returns
            Filters out clusters not attached to any datacenter
            An array of dictionaries, containing:
                'name'
                'id'
                'datacenter_id'

        '''
        clsKey = self.__getKey('o-clusters')
        val = self._cache.get(clsKey)

        if val is not None and force is False:
            return val

        try:
            lock.acquire(True)

            api = self.__getApi()

            clusters = api.clusters.list()

            res = []

            for cluster in clusters:
                dc = cluster.get_data_center()

                if dc is not None:
                    dc = dc.get_id()

                val = {'name': cluster.get_name(), 'id': cluster.get_id(), 'datacenter_id': dc}

                # Updates cache info for every single cluster
                clKey = self.__getKey('o-cluster' + cluster.get_id())
                self._cache.put(clKey, val)

                if dc is not None:
                    res.append(val)

            self._cache.put(clsKey, res, Client.CACHE_TIME_HIGH)

            return res

        finally:
            lock.release()

    def getClusterInfo(self, clusterId, force=False):
        '''
        Obtains the cluster info

        Args:
            datacenterId: Id of the cluster to get information about it
            force: If true, force to update the cache, if false, tries to first
            get data from cache and, if valid, return this.

        Returns

            A dictionary with following values
                'name'
                'id'
                'datacenter_id'
        '''
        clKey = self.__getKey('o-cluster' + clusterId)
        val = self._cache.get(clKey)

        if val is not None and force is False:
            return val

        try:
            lock.acquire(True)

            api = self.__getApi()

            c = api.clusters.get(id=clusterId)

            dc = c.get_data_center()

            if dc is not None:
                dc = dc.get_id()

            res = {'name': c.get_name(), 'id': c.get_id(), 'datacenter_id': dc}
            self._cache.put(clKey, res, Client.CACHE_TIME_HIGH)
            return res
        finally:
            lock.release()

    def getDatacenterInfo(self, datacenterId, force=False):
        '''
        Obtains the datacenter info

        Args:
            datacenterId: Id of the datacenter to get information about it
            force: If true, force to update the cache, if false, tries to first
            get data from cache and, if valid, return this.

        Returns

            A dictionary with following values
                'name'
                'id'
                'storage_type' -> ('isisi', 'nfs', ....)
                'storage_format' -> ('v1', v2')
                'description'
                'storage' -> array of dictionaries, with:
                   'id' -> Storage id
                   'name' -> Storage name
                   'type' -> Storage type ('data', 'iso')
                   'available' -> Space available, in bytes
                   'used' -> Space used, in bytes
                   'active' -> True or False

        '''
        dcKey = self.__getKey('o-dc' + datacenterId)
        val = self._cache.get(dcKey)

        if val is not None and force is False:
            return val

        try:
            lock.acquire(True)

            api = self.__getApi()

            d = api.datacenters.get(id=datacenterId)
            storage = []
            for dd in d.storagedomains.list():
                try:
                    active = dd.get_status().get_state()
                except:
                    active = 'inactive'

                storage.append({'id': dd.get_id(), 'name': dd.get_name(), 'type': dd.get_type(),
                                'available': dd.get_available(), 'used': dd.get_used(),
                                'active': active == 'active'})

            res = {'name': d.get_name(), 'id': d.get_id(), 'storage_type': d.get_storage_type(),
                    'storage_format': d.get_storage_format(), 'description': d.get_description(),
                    'storage': storage}

            self._cache.put(dcKey, res, Client.CACHE_TIME_HIGH)
            return res
        finally:
            lock.release()

    def getStorageInfo(self, storageId, force=False):
        '''
        Obtains the datacenter info

        Args:
            datacenterId: Id of the datacenter to get information about it
            force: If true, force to update the cache, if false, tries to first
            get data from cache and, if valid, return this.

        Returns

            A dictionary with following values
               'id' -> Storage id
               'name' -> Storage name
               'type' -> Storage type ('data', 'iso')
               'available' -> Space available, in bytes
               'used' -> Space used, in bytes
               # 'active' -> True or False --> This is not provided by api?? (api.storagedomains.get)

        '''
        sdKey = self.__getKey('o-sd' + storageId)
        val = self._cache.get(sdKey)

        if val is not None and force is False:
            return val

        try:
            lock.acquire(True)

            api = self.__getApi()

            dd = api.storagedomains.get(id=storageId)

            res = {
                'id': dd.get_id(),
                'name': dd.get_name(),
                'type': dd.get_type(),
                'available': dd.get_available(), 'used': dd.get_used()
            }

            self._cache.put(sdKey, res, Client.CACHE_TIME_LOW)
            return res
        finally:
            lock.release()

    def makeTemplate(self, name, comments, machineId, clusterId, storageId, displayType):
        '''
        Publish the machine (makes a template from it so we can create COWs) and returns the template id of
        the creating machine

        Args:
            name: Name of the machine (care, only ascii characters and no spaces!!!)
            machineId: id of the machine to be published
            clusterId: id of the cluster that will hold the machine
            storageId: id of the storage tuat will contain the publication AND linked clones
            displayType: type of display (for oVirt admin interface only)

        Returns
            Raises an exception if operation could not be acomplished, or returns the id of the template being created.
        '''
        logger.debug("n: {0}, c: {1}, vm: {2}, cl: {3}, st: {4}, dt: {5}".format(name, comments, machineId, clusterId, storageId, displayType))

        try:
            lock.acquire(True)

            api = self.__getApi()

            cluster = api.clusters.get(id=clusterId)
            vm = api.vms.get(id=machineId)

            if vm is None:
                raise Exception('Machine not found')

            if cluster is None:
                raise Exception('Cluster not found')

            if vm.get_status().get_state() != 'down':
                raise Exception('Machine must be in down state to publish it')

<<<<<<< HEAD
            print(vm.disks.list())

=======
>>>>>>> b64fa374
            # Create disks description to be created in specified storage domain, one for each disk
            sd = params.StorageDomains(storage_domain=[params.StorageDomain(id=storageId)])

            fix = not self._isFullyFunctionalVersion(api)[0]  # If we need a fix for "publish"

            print "FIX: {}".format(fix)

            dsks = []
            for dsk in vm.disks.list():
                dsks.append(params.Disk(id=dsk.get_id(), storage_domains=sd, alias=dsk.get_alias()))
                # dsks.append(dsk)

            disks = params.Disks(disk=dsks)

            # Create display description
            # display = params.Display(type_=displayType)

            # TODO: Restore proper template creation mechanism
            if fix is True:
                vm = params.VM(id=vm.get_id())
            else:
                vm = params.VM(id=vm.get_id(), disks=disks)

            template = params.Template(
                name=name,
                vm=vm,
                cluster=params.Cluster(id=cluster.get_id()),
                description=comments
            )

            # display=display)

            return api.templates.add(template).get_id()
        finally:
            lock.release()

    def getTemplateState(self, templateId):
        '''
        Returns current template state.
        This method do not uses cache at all (it always tries to get template state from oVirt server)

        Returned values could be:
            ok
            locked
            removed

        (don't know if ovirt returns something more right now, will test what happens when template can't be published)
        '''
        try:
            lock.acquire(True)

            api = self.__getApi()

            template = api.templates.get(id=templateId)

            if template is None:
                return 'removed'

            return template.get_status().get_state()

        finally:
            lock.release()

    def deployFromTemplate(self, name, comments, templateId, clusterId, displayType, memoryMB, guaranteedMB):
        '''
        Deploys a virtual machine on selected cluster from selected template

        Args:
            name: Name (sanitized) of the machine
            comments: Comments for machine
            templateId: Id of the template to deploy from
            clusterId: Id of the cluster to deploy to
            displayType: 'vnc' or 'spice'. Display to use ad oVirt admin interface
            memoryMB: Memory requested for machine, in MB
            guaranteedMB: Minimum memory guaranteed for this machine

        Returns:
            Id of the machine being created form template
        '''
        logger.debug('Deploying machine with name "{0}" from template {1} at cluster {2} with display {3}, memory {4} and guaranteed {5}'.format(
            name, templateId, clusterId, displayType, memoryMB, guaranteedMB))
        try:
            lock.acquire(True)

            api = self.__getApi()

            logger.debug('Deploying machine {0}'.format(name))

            cluster = params.Cluster(id=clusterId)
            template = params.Template(id=templateId)
            display = params.Display(type_=displayType)

            memoryPolicy = params.MemoryPolicy(guaranteed=guaranteedMB * 1024 * 1024)
            par = params.VM(name=name, cluster=cluster, template=template, description=comments,
                            type_='desktop', memory=memoryMB * 1024 * 1024, memory_policy=memoryPolicy)  # display=display,

            return api.vms.add(par).get_id()

        finally:
            lock.release()

    def removeTemplate(self, templateId):
        '''
        Removes a template from ovirt server

        Returns nothing, and raises an Exception if it fails
        '''
        try:
            lock.acquire(True)

            api = self.__getApi()

            template = api.templates.get(id=templateId)
            if template is None:
                raise Exception('Template does not exists')

            template.delete()
            # This returns nothing, if it fails it raises an exception
        finally:
            lock.release()

    def getMachineState(self, machineId):
        '''
        Returns current state of a machine (running, suspended, ...).
        This method do not uses cache at all (it always tries to get machine state from oVirt server)

        Args:
            machineId: Id of the machine to get status

        Returns:
            one of this values:
             unassigned, down, up, powering_up, powered_down,
             paused, migrating_from, migrating_to, unknown, not_responding,
             wait_for_launch, reboot_in_progress, saving_state, restoring_state,
             suspended, image_illegal, image_locked or powering_down
             Also can return'unknown' if Machine is not known
        '''
        try:
            lock.acquire(True)

            api = self.__getApi()

            vm = api.vms.get(id=machineId)

            if vm is None or vm.get_status() is None:
                return 'unknown'

            return vm.get_status().get_state()

        finally:
            lock.release()

    def startMachine(self, machineId):
        '''
        Tries to start a machine. No check is done, it is simply requested to oVirt.

        This start also "resume" suspended/paused machines

        Args:
            machineId: Id of the machine

        Returns:
        '''
        try:
            lock.acquire(True)

            api = self.__getApi()

            vm = api.vms.get(id=machineId)

            if vm is None:
                raise Exception('Machine not found')

            vm.start()

        finally:
            lock.release()

    def stopMachine(self, machineId):
        '''
        Tries to start a machine. No check is done, it is simply requested to oVirt

        Args:
            machineId: Id of the machine

        Returns:
        '''
        try:
            lock.acquire(True)

            api = self.__getApi()

            vm = api.vms.get(id=machineId)

            if vm is None:
                raise Exception('Machine not found')

            vm.stop()

        finally:
            lock.release()

    def suspendMachine(self, machineId):
        '''
        Tries to start a machine. No check is done, it is simply requested to oVirt

        Args:
            machineId: Id of the machine

        Returns:
        '''
        try:
            lock.acquire(True)

            api = self.__getApi()

            vm = api.vms.get(id=machineId)

            if vm is None:
                raise Exception('Machine not found')

            vm.suspend()

        finally:
            lock.release()

    def removeMachine(self, machineId):
        '''
        Tries to delete a machine. No check is done, it is simply requested to oVirt

        Args:
            machineId: Id of the machine

        Returns:
        '''
        try:
            lock.acquire(True)

            api = self.__getApi()

            vm = api.vms.get(id=machineId)

            if vm is None:
                raise Exception('Machine not found')

            vm.delete()

        finally:
            lock.release()

    def updateMachineMac(self, machineId, macAddres):
        '''
        Changes the mac address of first nic of the machine to the one specified
        '''
        try:
            lock.acquire(True)

            api = self.__getApi()

            vm = api.vms.get(id=machineId)

            if vm is None:
                raise Exception('Machine not found')

            nic = vm.nics.list()[0]  # If has no nic, will raise an exception (IndexError)

            nic.get_mac().set_address(macAddres)

            nic.update()  # Updates the nic

        except IndexError:
            raise Exception('Machine do not have network interfaces!!')

        finally:
            lock.release()

    def getConsoleConnection(self, machineId):
        '''
        Gets the connetion info for the specified machine
        '''
        try:
            lock.acquire(True)
            api = self.__getApi()

            vm = api.vms.get(id=machineId)

            if vm is None:
                raise Exception('Machine not found')

            display = vm.get_display()
            ticket = vm.ticket().get_ticket()
            return {
                'type': display.get_type(),
                'address': display.get_address(),
                'port': display.get_port(),
                'secure_port': display.get_secure_port(),
                'monitors': display.get_monitors(),
                'cert_subject': display.get_certificate().get_subject(),
                'ticket': {
                    'value': ticket.get_value(),
                    'expiry': ticket.get_expiry()
                }
            }

        finally:
            lock.release()

    def desktopLogin(self, machineId, username, password, domain):
        pass<|MERGE_RESOLUTION|>--- conflicted
+++ resolved
@@ -11,11 +11,7 @@
 import logging
 import re
 
-<<<<<<< HEAD
-__updated__ = '2015-09-07'
-=======
 __updated__ = '2015-09-21'
->>>>>>> b64fa374
 
 logger = logging.getLogger(__name__)
 
@@ -385,11 +381,8 @@
             if vm.get_status().get_state() != 'down':
                 raise Exception('Machine must be in down state to publish it')
 
-<<<<<<< HEAD
             print(vm.disks.list())
 
-=======
->>>>>>> b64fa374
             # Create disks description to be created in specified storage domain, one for each disk
             sd = params.StorageDomains(storage_domain=[params.StorageDomain(id=storageId)])
 
