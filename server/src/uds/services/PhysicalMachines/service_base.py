--- conflicted
+++ resolved
@@ -78,11 +78,7 @@
             if wolurl:
                 logger.info('Launching WOL: %s', wolurl)
                 try:
-<<<<<<< HEAD
-                    requests.get(wolurl, verify=verify_ssl, timeout=5)
-=======
-                    security.secureRequestsSession(verify=False).get(wolurl)
->>>>>>> 846f9225
+                    security.secureRequestsSession(verify=verify_ssl).get(wolurl)
                     # logger.debug('Result: %s', result)
                 except Exception as e:
                     logger.error('Error on WOL: %s', e)
