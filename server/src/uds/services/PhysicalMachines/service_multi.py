--- conflicted
+++ resolved
@@ -40,10 +40,6 @@
 from uds.models import getSqlDatetimeAsUnix
 from uds.core.ui import gui
 from uds.core.util import log
-<<<<<<< HEAD
-=======
-from uds.core.util import connection
->>>>>>> 8a2e2dea
 from uds.core.util import net
 from uds.core import services
 
