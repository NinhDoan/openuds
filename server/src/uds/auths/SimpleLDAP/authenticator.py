--- conflicted
+++ resolved
@@ -193,12 +193,7 @@
         tab=gui.Tab.MFA,
     )
 
-<<<<<<< HEAD
     typeName = _('SimpleLDAP (DEPRECATED)')
-=======
-
-    typeName = _('SimpleLDAP')
->>>>>>> 4df48921
     typeType = 'SimpleLdapAuthenticator'
     typeDescription = _('Simple LDAP authenticator')
     iconFile = 'auth.png'
