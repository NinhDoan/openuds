--- conflicted
+++ resolved
@@ -89,61 +89,16 @@
 
                 for counter in counters.getCounters(
                     typing.cast('models.Authenticator', a),
-<<<<<<< HEAD
-                    counters.CT_AUTH_SERVICES,
-                    since=since,
-                    to=to,
-                    interval=interval,
-=======
                     counters.CT_AUTH_USERS_WITH_SERVICES,
                     since=start,
                     to=end,
                     interval=BIG_INTERVAL,
->>>>>>> fb70524c
                     limit=MAX_ELEMENTS,
                     use_max=True,
                 ):
                     data[1] += counter[1]
                 for counter in counters.getCounters(
                     typing.cast('models.Authenticator', a),
-<<<<<<< HEAD
-                    counters.CT_AUTH_USERS_WITH_SERVICES,
-                    since=since,
-                    to=to,
-                    interval=interval,
-                    limit=MAX_ELEMENTS,
-                    use_max=True,
-                )
-            )
-            for userCounter in counters.getCounters(
-                typing.cast('models.Authenticator', a),
-                counters.CT_AUTH_USERS,
-                since=since,
-                to=to,
-                interval=interval,
-                limit=MAX_ELEMENTS,
-                use_max=True,
-            ):
-                try:
-                    while True:
-                        servicesCounter = next(servicesCounterIter)
-                        if servicesCounter[0] >= userCounter[0]:
-                            break
-                    if userCounter[0] == servicesCounter[0]:
-                        services = servicesCounter[1]
-                except StopIteration:
-                    pass
-
-                try:
-                    while True:
-                        uservicesCounter = next(usersWithServicesCounterIter)
-                        if uservicesCounter[0] >= userCounter[0]:
-                            break
-                    if userCounter[0] == uservicesCounter[0]:
-                        userServices = uservicesCounter[1]
-                except StopIteration:
-                    pass
-=======
                     counters.CT_AUTH_USERS,
                     since=start,
                     to=end,
@@ -152,7 +107,6 @@
                     use_max=True,
                 ):
                     data[2] += counter[1]
->>>>>>> fb70524c
 
                 stats.append(
                     {
@@ -166,6 +120,6 @@
         return self.templateAsPDF(
             'uds/reports/stats/authenticator_stats.html',
             dct={'data': stats},
-            header=gettext('Users usage list'),
-            water=gettext('UDS Report of users usage'),
+            header=ugettext('Users usage list'),
+            water=ugettext('UDS Report of users usage'),
         )