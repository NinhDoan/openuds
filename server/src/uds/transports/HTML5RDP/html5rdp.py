--- conflicted
+++ resolved
@@ -378,16 +378,6 @@
             domain = ''
         username = proc[0]
 
-<<<<<<< HEAD
-=======
-        azureAd = False
-        if self.fixedDomain.value != '':
-            if self.fixedDomain.value.lower() == 'azuread':
-                azureAd = True
-            else:
-                domain = self.fixedDomain.value
-
->>>>>>> 48aec572
         if self.fixedDomain.value != '':
             domain = self.fixedDomain.value
 
