# -*- coding: utf-8 -*-

#
# Copyright (c) 2012 Virtual Cable S.L.
# All rights reserved.
#
# Redistribution and use in source and binary forms, with or without modification,
# are permitted provided that the following conditions are met:
#
#    * Redistributions of source code must retain the above copyright notice,
#      this list of conditions and the following disclaimer.
#    * Redistributions in binary form must reproduce the above copyright notice,
#      this list of conditions and the following disclaimer in the documentation
#      and/or other materials provided with the distribution.
#    * Neither the name of Virtual Cable S.L. nor the names of its contributors
#      may be used to endorse or promote products derived from this software
#      without specific prior written permission.
#
# THIS SOFTWARE IS PROVIDED BY THE COPYRIGHT HOLDERS AND CONTRIBUTORS "AS IS"
# AND ANY EXPRESS OR IMPLIED WARRANTIES, INCLUDING, BUT NOT LIMITED TO, THE
# IMPLIED WARRANTIES OF MERCHANTABILITY AND FITNESS FOR A PARTICULAR PURPOSE ARE
# DISCLAIMED. IN NO EVENT SHALL THE COPYRIGHT HOLDER OR CONTRIBUTORS BE LIABLE
# FOR ANY DIRECT, INDIRECT, INCIDENTAL, SPECIAL, EXEMPLARY, OR CONSEQUENTIAL
# DAMAGES (INCLUDING, BUT NOT LIMITED TO, PROCUREMENT OF SUBSTITUTE GOODS OR
# SERVICES LOSS OF USE, DATA, OR PROFITS OR BUSINESS INTERRUPTION) HOWEVER
# CAUSED AND ON ANY THEORY OF LIABILITY, WHETHER IN CONTRACT, STRICT LIABILITY,
# OR TORT (INCLUDING NEGLIGENCE OR OTHERWISE) ARISING IN ANY WAY OUT OF THE USE
# OF THIS SOFTWARE, EVEN IF ADVISED OF THE POSSIBILITY OF SUCH DAMAGE.


'''
Created on Jul 29, 2011

@author: Adolfo Gómez, dkmaster at dkmon dot com

'''
from __future__ import unicode_literals

from uds.core.util import OsDetector
import six
import os

__updated__ = '2017-01-25'


class RDPFile(object):
    fullScreen = False
    width = '800'
    height = '600'
    bpp = '32'
    address = ''
    username = ''
    domain = ''
    password = ''
    redirectSerials = False
    redirectPrinters = False
    redirectDrives = False
    redirectSmartcards = False
    redirectAudio = True
    compression = True
    multimedia = True
    alsa = True
    displayConnectionBar = True
    showWallpaper = False
    multimon = False
    desktopComposition = False
<<<<<<< HEAD
    enablecredsspsupport = True
=======
    smoothFonts = True
>>>>>>> 32b5354a

    def __init__(self, fullScreen, width, height, bpp, target=OsDetector.Windows):
        self.width = six.text_type(width)
        self.height = six.text_type(height)
        self.bpp = six.text_type(bpp)
        self.fullScreen = fullScreen
        self.target = target

    def get(self):
        if self.target in (OsDetector.Windows, OsDetector.Linux):
            return self.getGeneric()
        elif self.target == OsDetector.Macintosh:
            return self.getMacOsX()
        # Unknown target
        return ''

    @property
    def as_file(self):
        return self.get()

    @property
    def as_new_xfreerdp_params(self):
        '''
        Parameters for xfreerdp >= 1.1.0 with self rdp description
        Note that server is not added
        '''
        params = ['/clipboard', '/t:UDS-Connection', '/cert-ignore', '/sec:rdp']

        if self.redirectSmartcards:
            params.append('/smartcard')

        if self.redirectAudio:
            if self.alsa:
                params.append('/sound:sys:alsa')
                params.append('/microphone:sys:alsa')
                if self.multimedia:
                    params.append('/multimedia:sys:alsa')
            else:
                params.append('/sound')
                params.append('/microphone')
                if self.multimedia:
                    params.append('/multimedia')

        if self.redirectDrives is True:
            params.append('/drive:media,/media')
            params.append('/home-drive')

        if self.redirectSerials is True:
            params.append('/serial:/dev/ttyS0')

        if self.redirectPrinters:
            params.append('/printer')

        if self.compression:
            params.append('/compression:on')

        if self.showWallpaper:
            params.append('+themes')
            params.append('+wallpaper')

        if self.multimon:
            params.append('/multimon')

        if self.fullScreen:
            params.append('/f')
        else:
            params.append('/w:{}'.format(self.width))
            params.append('/h:{}'.format(self.height))

        params.append('/bpp:{}'.format(self.bpp))
        if self.username != '':
            params.append('/u:{}'.format(self.username))
        if self.password != '':
            params.append('/p:{}'.format(self.password))
        if self.domain != '':
            params.append('/d:{}'.format(self.domain))

        return params

    @property
    def as_rdesktop_params(self):
        '''
        Parameters for rdestop with self rdp description
        Note that server is not added
        '''

        params = ['-TUDS Connection', '-P', '-rclipboard:PRIMARYCLIPBOARD']

        if self.redirectSmartcards:
            params.append('-rsdcard')

        if self.redirectAudio:
            params.append('-rsound:local')
        else:
            params.append('-rsound:off')

        if self.redirectDrives is True:
            params.append('-rdisk:media=/media')

        if self.redirectSerials is True:
            params.append('-rcomport:COM1=/dev/ttyS0')

        if self.redirectPrinters:
            pass

        if self.compression:
            params.append('-z')

        if self.showWallpaper:
            params.append('-xl')
        else:
            params.append('-xb')

        if self.multimon:
            pass

        if self.fullScreen:
            params.append('-f')
        else:
            params.append('-g{}x{}'.format(self.width, self.height))

        params.append('-a{}'.format(self.bpp))
        if self.username != '':
            params.append('-u{}'.format(self.username))
        if self.password != '':
            params.append('-p-')
        if self.domain != '':
            params.append('-d{}'.format(self.domain))

        return params

    def getGeneric(self):
        password = "{password}"
        screenMode = self.fullScreen and "2" or "1"
        audioMode = self.redirectAudio and "0" or "2"
        serials = self.redirectSerials and "1" or "0"
        drives = self.redirectDrives and "1" or "0"
        scards = self.redirectSmartcards and "1" or "0"
        printers = self.redirectPrinters and "1" or "0"
        compression = self.compression and "1" or "0"
        bar = self.displayConnectionBar and "1" or "0"
        disableWallpaper = self.showWallpaper and "0" or "1"
        useMultimon = self.multimon and "1" or "0"

        res = ''
        res += 'screen mode id:i:' + screenMode + '\n'
        res += 'desktopwidth:i:' + self.width + '\n'
        res += 'desktopheight:i:' + self.height + '\n'
        res += 'session bpp:i:' + self.bpp + '\n'
        res += 'use multimon:i:' + useMultimon + '\n'
        res += 'auto connect:i:1' + '\n'
        res += 'full address:s:' + self.address + '\n'
        res += 'compression:i:' + compression + '\n'
        res += 'keyboardhook:i:2' + '\n'
        res += 'audiomode:i:' + audioMode + '\n'
        res += 'redirectdrives:i:' + drives + '\n'
        res += 'redirectprinters:i:' + printers + '\n'
        res += 'redirectcomports:i:' + serials + '\n'
        res += 'redirectsmartcards:i:' + scards + '\n'
        res += 'redirectclipboard:i:1' + '\n'
        res += 'displayconnectionbar:i:' + bar + '\n'
        if len(self.username) != 0:
            res += 'username:s:' + self.username + '\n'
            res += 'domain:s:' + self.domain + '\n'
            if self.target == OsDetector.Windows:
                res += 'password 51:b:' + password + '\n'

        res += 'alternate shell:s:' + '\n'
        res += 'shell working directory:s:' + '\n'
        res += 'disable wallpaper:i:' + disableWallpaper + '\n'
        res += 'disable full window drag:i:1' + '\n'
        res += 'disable menu anims:i:' + disableWallpaper + '\n'
        res += 'disable themes:i:' + disableWallpaper + '\n'
        res += 'bitmapcachepersistenable:i:1' + '\n'
        res += 'authentication level:i:0' + '\n'
        res += 'enablecredsspsupport:i:1' + '\n'
        res += 'prompt for credentials:i:0' + '\n'
        res += 'negotiate security layer:i:1\n'
        res += 'videoplaybackmode:i:1\n'
        if self.smoothFonts is True:
            res += 'allow font smoothing:i:1\n'
        if self.desktopComposition is True:
            res += 'allow desktop composition:i:1\n'

        if self.redirectAudio is True:
            res += 'audiocapturemode:i:1\n'

        res += 'enablecredsspsupport:i:{}\n'.format(0 if self.enablecredsspsupport is False else 1)

        return res

    def getMacOsX(self):
        if self.fullScreen:
            desktopSize = '    <string>DesktopFullScreen</string>'
        else:
            desktopSize = '''    <dict>
        <key>DesktopHeight</key>
        <integer>{}</integer>
        <key>DesktopWidth</key>
        <integer>{}</integer>
    </dict>'''.format(self.width, self.height)

        drives = self.redirectDrives and "1" or "0"
        audioMode = self.redirectAudio and "0" or "2"
        wallpaper = self.showWallpaper and 'true' or 'false'

        return '''
<?xml version="1.0" encoding="UTF-8"?>
<!DOCTYPE plist PUBLIC "-//Apple//DTD PLIST 1.0//EN" "http://www.apple.com/DTDs/PropertyList-1.0.dtd">
<plist version="1.0">
<dict>
    <key>AddToKeychain</key>
    <true/>
    <key>ApplicationPath</key>
    <string></string>
    <key>AudioRedirectionMode</key>
    <integer>{audioMode}</integer>
    <key>AuthenticateLevel</key>
    <integer>0</integer>
    <key>AutoReconnect</key>
    <true/>
    <key>BitmapCaching</key>
    <true/>
    <key>ColorDepth</key>
    <integer>1</integer>
    <key>ConnectionString</key>
    <string>{host}</string>
    <key>DesktopSize</key>
    {desktopSize}
    <key>Display</key>
    <integer>0</integer>
    <key>Domain</key>
    <string>{domain}</string>
    <key>DontWarnOnChange</key>
    <true/>
    <key>DontWarnOnDriveMount</key>
    <true/>
    <key>DontWarnOnQuit</key>
    <true/>
    <key>DriveRedirectionMode</key>
    <integer>{drives}</integer>
    <key>FontSmoothing</key>
    <true/>
    <key>FullWindowDrag</key>
    <false/>
    <key>HideMacDock</key>
    <true/>
    <key>KeyMappingTable</key>
    <dict>
        <key>UI_ALPHANUMERIC_KEY</key>
        <dict>
            <key>MacKeyCode</key>
            <integer>102</integer>
            <key>MacModifier</key>
            <integer>0</integer>
            <key>On</key>
            <true/>
        </dict>
        <key>UI_ALT_KEY</key>
        <dict>
            <key>MacKeyCode</key>
            <integer>4294967295</integer>
            <key>MacModifier</key>
            <integer>2048</integer>
            <key>On</key>
            <true/>
        </dict>
        <key>UI_CONTEXT_MENU_KEY</key>
        <dict>
            <key>MacKeyCode</key>
            <integer>120</integer>
            <key>MacModifier</key>
            <integer>2048</integer>
            <key>On</key>
            <true/>
        </dict>
        <key>UI_CONVERSION_KEY</key>
        <dict>
            <key>MacKeyCode</key>
            <integer>4294967295</integer>
            <key>MacModifier</key>
            <integer>0</integer>
            <key>On</key>
            <false/>
        </dict>
        <key>UI_HALF_FULL_WIDTH_KEY</key>
        <dict>
            <key>MacKeyCode</key>
            <integer>49</integer>
            <key>MacModifier</key>
            <integer>256</integer>
            <key>On</key>
            <true/>
        </dict>
        <key>UI_HIRAGANA_KEY</key>
        <dict>
            <key>MacKeyCode</key>
            <integer>104</integer>
            <key>MacModifier</key>
            <integer>0</integer>
            <key>On</key>
            <true/>
        </dict>
        <key>UI_NON_CONVERSION_KEY</key>
        <dict>
            <key>MacKeyCode</key>
            <integer>4294967295</integer>
            <key>MacModifier</key>
            <integer>0</integer>
            <key>On</key>
            <false/>
        </dict>
        <key>UI_NUM_LOCK_KEY</key>
        <dict>
            <key>MacKeyCode</key>
            <integer>71</integer>
            <key>MacModifier</key>
            <integer>0</integer>
            <key>On</key>
            <true/>
        </dict>
        <key>UI_PAUSE_BREAK_KEY</key>
        <dict>
            <key>MacKeyCode</key>
            <integer>99</integer>
            <key>MacModifier</key>
            <integer>2048</integer>
            <key>On</key>
            <true/>
        </dict>
        <key>UI_PRINT_SCREEN_KEY</key>
        <dict>
            <key>MacKeyCode</key>
            <integer>118</integer>
            <key>MacModifier</key>
            <integer>2048</integer>
            <key>On</key>
            <true/>
        </dict>
        <key>UI_SCROLL_LOCK_KEY</key>
        <dict>
            <key>MacKeyCode</key>
            <integer>107</integer>
            <key>MacModifier</key>
            <integer>0</integer>
            <key>On</key>
            <true/>
        </dict>
        <key>UI_SECONDARY_MOUSE_BUTTON</key>
        <dict>
            <key>MacKeyCode</key>
            <integer>256</integer>
            <key>MacModifier</key>
            <integer>4608</integer>
            <key>On</key>
            <true/>
        </dict>
        <key>UI_WINDOWS_START_KEY</key>
        <dict>
            <key>MacKeyCode</key>
            <integer>122</integer>
            <key>MacModifier</key>
            <integer>2048</integer>
            <key>On</key>
            <true/>
        </dict>
    </dict>
    <key>MenuAnimations</key>
    <false/>
    <key>PrinterRedirection</key>
    <true/>
    <key>RedirectFolder</key>
    <string>/Users/admin</string>
    <key>RedirectPrinter</key>
    <string></string>
    <key>RemoteApplication</key>
    <false/>
    <key>Themes</key>
    <true/>
    <key>UserName</key>
    <string>{username}</string>
    <key>Wallpaper</key>
    <{wallpaper}/>
    <key>WorkingDirectory</key>
    <string></string>
</dict>
</plist>'''.format(
            desktopSize=desktopSize,
            drives=drives,
            audioMode=audioMode,
            host=self.address,
            domain=self.domain,
            username=self.username,
            wallpaper=wallpaper
        )<|MERGE_RESOLUTION|>--- conflicted
+++ resolved
@@ -64,11 +64,8 @@
     showWallpaper = False
     multimon = False
     desktopComposition = False
-<<<<<<< HEAD
+    smoothFonts = True
     enablecredsspsupport = True
-=======
-    smoothFonts = True
->>>>>>> 32b5354a
 
     def __init__(self, fullScreen, width, height, bpp, target=OsDetector.Windows):
         self.width = six.text_type(width)
