# -*- coding: utf-8 -*-

#
# Copyright (c) 2012 Virtual Cable S.L.
# All rights reserved.
#
# Redistribution and use in source and binary forms, with or without modification,
# are permitted provided that the following conditions are met:
#
#    * Redistributions of source code must retain the above copyright notice,
#      this list of conditions and the following disclaimer.
#    * Redistributions in binary form must reproduce the above copyright notice,
#      this list of conditions and the following disclaimer in the documentation
#      and/or other materials provided with the distribution.
#    * Neither the name of Virtual Cable S.L. nor the names of its contributors
#      may be used to endorse or promote products derived from this software
#      without specific prior written permission.
#
# THIS SOFTWARE IS PROVIDED BY THE COPYRIGHT HOLDERS AND CONTRIBUTORS "AS IS"
# AND ANY EXPRESS OR IMPLIED WARRANTIES, INCLUDING, BUT NOT LIMITED TO, THE
# IMPLIED WARRANTIES OF MERCHANTABILITY AND FITNESS FOR A PARTICULAR PURPOSE ARE
# DISCLAIMED. IN NO EVENT SHALL THE COPYRIGHT HOLDER OR CONTRIBUTORS BE LIABLE
# FOR ANY DIRECT, INDIRECT, INCIDENTAL, SPECIAL, EXEMPLARY, OR CONSEQUENTIAL
# DAMAGES (INCLUDING, BUT NOT LIMITED TO, PROCUREMENT OF SUBSTITUTE GOODS OR
# SERVICES LOSS OF USE, DATA, OR PROFITS OR BUSINESS INTERRUPTION) HOWEVER
# CAUSED AND ON ANY THEORY OF LIABILITY, WHETHER IN CONTRACT, STRICT LIABILITY,
# OR TORT (INCLUDING NEGLIGENCE OR OTHERWISE) ARISING IN ANY WAY OUT OF THE USE
# OF THIS SOFTWARE, EVEN IF ADVISED OF THE POSSIBILITY OF SUCH DAMAGE.


'''
Created on Jul 29, 2011

@author: Adolfo Gómez, dkmaster at dkmon dot com

'''
from __future__ import unicode_literals

from uds.core.util import OsDetector
import six
import os

<<<<<<< HEAD

__updated__ = '2017-03-15'
=======
__updated__ = '2017-03-17'
>>>>>>> e90e56c4


class RDPFile(object):
    fullScreen = False
    width = '800'
    height = '600'
    bpp = '32'
    address = ''
    username = ''
    domain = ''
    password = ''
    redirectSerials = False
    redirectPrinters = False
    redirectDrives = False
    redirectSmartcards = False
    redirectAudio = True
    compression = True
    multimedia = True
    alsa = True
    displayConnectionBar = True
    showWallpaper = False
    multimon = False
    desktopComposition = False
    smoothFonts = True
    printerString = None
    smartcardString = None
    enablecredsspsupport = True

    def __init__(self, fullScreen, width, height, bpp, target=OsDetector.Windows):
        self.width = six.text_type(width)
        self.height = six.text_type(height)
        self.bpp = six.text_type(bpp)
        self.fullScreen = fullScreen
        self.target = target

    def get(self):
        if self.target in (OsDetector.Windows, OsDetector.Linux):
            return self.getGeneric()
        elif self.target == OsDetector.Macintosh:
            return self.getMacOsX()
        # Unknown target
        return ''

    @property
    def as_file(self):
        return self.get()

    @property
    def as_new_xfreerdp_params(self):
        '''
        Parameters for xfreerdp >= 1.1.0 with self rdp description
        Note that server is not added
        '''
        params = ['/clipboard', '/t:UDS-Connection', '/cert-ignore', '/sec:rdp']

        if self.redirectSmartcards and self.smartcardString not in (None, ''):
            params.append('/smartcard:{}'.format(self.smartcardString))

        if self.redirectAudio:
            if self.alsa:
                params.append('/sound:sys:alsa')
                params.append('/microphone:sys:alsa')
                if self.multimedia:
                    params.append('/multimedia:sys:alsa')
            else:
                params.append('/sound')
                params.append('/microphone')
                if self.multimedia:
                    params.append('/multimedia')

        if self.redirectDrives is True:
            params.append('/drive:media,/media')
            params.append('/home-drive')

        if self.redirectSerials is True:
            params.append('/serial:/dev/ttyS0')

        if self.redirectPrinters and self.printerString not in (None, ''):
            params.append('/printer:{}'.format(self.printerString))

        if self.compression:
            params.append('/compression:on')

        if self.showWallpaper:
            params.append('+themes')
            params.append('+wallpaper')

        if self.multimon:
            params.append('/multimon')

        if self.fullScreen:
            params.append('/f')
        else:
            params.append('/w:{}'.format(self.width))
            params.append('/h:{}'.format(self.height))

        params.append('/bpp:{}'.format(self.bpp))
        if self.username != '':
            params.append('/u:{}'.format(self.username))
        if self.password != '':
            params.append('/p:{}'.format(self.password))
        if self.domain != '':
            params.append('/d:{}'.format(self.domain))

        return params

    @property
    def as_rdesktop_params(self):
        '''
        Parameters for rdestop with self rdp description
        Note that server is not added
        '''

        params = ['-TUDS Connection', '-P', '-rclipboard:PRIMARYCLIPBOARD']

        if self.redirectSmartcards:
            params.append('-rsdcard')

        if self.redirectAudio:
            params.append('-rsound:local')
        else:
            params.append('-rsound:off')

        if self.redirectDrives is True:
            params.append('-rdisk:media=/media')

        if self.redirectSerials is True:
            params.append('-rcomport:COM1=/dev/ttyS0')

        if self.redirectPrinters:
            pass

        if self.compression:
            params.append('-z')

        if self.showWallpaper:
            params.append('-xl')
        else:
            params.append('-xb')

        if self.multimon:
            pass

        if self.fullScreen:
            params.append('-f')
        else:
            params.append('-g{}x{}'.format(self.width, self.height))

        params.append('-a{}'.format(self.bpp))
        if self.username != '':
            params.append('-u{}'.format(self.username))
        if self.password != '':
            params.append('-p-')
        if self.domain != '':
            params.append('-d{}'.format(self.domain))

        return params

    def getGeneric(self):
        password = "{password}"
        screenMode = self.fullScreen and "2" or "1"
        audioMode = self.redirectAudio and "0" or "2"
        serials = self.redirectSerials and "1" or "0"
        drives = self.redirectDrives and "1" or "0"
        scards = self.redirectSmartcards and "1" or "0"
        printers = self.redirectPrinters and "1" or "0"
        compression = self.compression and "1" or "0"
        bar = self.displayConnectionBar and "1" or "0"
        disableWallpaper = self.showWallpaper and "0" or "1"
        useMultimon = self.multimon and "1" or "0"

        res = ''
        res += 'screen mode id:i:' + screenMode + '\n'
        res += 'desktopwidth:i:' + self.width + '\n'
        res += 'desktopheight:i:' + self.height + '\n'
        res += 'session bpp:i:' + self.bpp + '\n'
        res += 'use multimon:i:' + useMultimon + '\n'
        res += 'auto connect:i:1' + '\n'
        res += 'full address:s:' + self.address + '\n'
        res += 'compression:i:' + compression + '\n'
        res += 'keyboardhook:i:2' + '\n'
        res += 'audiomode:i:' + audioMode + '\n'
        res += 'redirectdrives:i:' + drives + '\n'
        res += 'redirectprinters:i:' + printers + '\n'
        res += 'redirectcomports:i:' + serials + '\n'
        res += 'redirectsmartcards:i:' + scards + '\n'
        res += 'redirectclipboard:i:1' + '\n'
        res += 'displayconnectionbar:i:' + bar + '\n'
        if len(self.username) != 0:
            res += 'username:s:' + self.username + '\n'
            res += 'domain:s:' + self.domain + '\n'
            if self.target == OsDetector.Windows:
                res += 'password 51:b:' + password + '\n'

        res += 'alternate shell:s:' + '\n'
        res += 'shell working directory:s:' + '\n'
        res += 'disable wallpaper:i:' + disableWallpaper + '\n'
        res += 'disable full window drag:i:1' + '\n'
        res += 'disable menu anims:i:' + disableWallpaper + '\n'
        res += 'disable themes:i:' + disableWallpaper + '\n'
        res += 'bitmapcachepersistenable:i:1' + '\n'
        res += 'authentication level:i:0' + '\n'
<<<<<<< HEAD
=======
        res += 'enablecredsspsupport:i:0' + '\n'
>>>>>>> e90e56c4
        res += 'prompt for credentials:i:0' + '\n'
        res += 'negotiate security layer:i:1\n'
        res += 'videoplaybackmode:i:1\n'
        if self.smoothFonts is True:
            res += 'allow font smoothing:i:1\n'
        if self.desktopComposition is True:
            res += 'allow desktop composition:i:1\n'

        if self.redirectAudio is True:
            res += 'audiocapturemode:i:1\n'

        res += 'enablecredsspsupport:i:{}\n'.format(0 if self.enablecredsspsupport is False else 1)

        return res

    def getMacOsX(self):
        if self.fullScreen:
            desktopSize = '    <string>DesktopFullScreen</string>'
        else:
            desktopSize = '''    <dict>
        <key>DesktopHeight</key>
        <integer>{}</integer>
        <key>DesktopWidth</key>
        <integer>{}</integer>
    </dict>'''.format(self.width, self.height)

        drives = self.redirectDrives and "1" or "0"
        audioMode = self.redirectAudio and "0" or "2"
        wallpaper = self.showWallpaper and 'true' or 'false'

        return '''
<?xml version="1.0" encoding="UTF-8"?>
<!DOCTYPE plist PUBLIC "-//Apple//DTD PLIST 1.0//EN" "http://www.apple.com/DTDs/PropertyList-1.0.dtd">
<plist version="1.0">
<dict>
    <key>AddToKeychain</key>
    <true/>
    <key>ApplicationPath</key>
    <string></string>
    <key>AudioRedirectionMode</key>
    <integer>{audioMode}</integer>
    <key>AuthenticateLevel</key>
    <integer>0</integer>
    <key>AutoReconnect</key>
    <true/>
    <key>BitmapCaching</key>
    <true/>
    <key>ColorDepth</key>
    <integer>1</integer>
    <key>ConnectionString</key>
    <string>{host}</string>
    <key>DesktopSize</key>
    {desktopSize}
    <key>Display</key>
    <integer>0</integer>
    <key>Domain</key>
    <string>{domain}</string>
    <key>DontWarnOnChange</key>
    <true/>
    <key>DontWarnOnDriveMount</key>
    <true/>
    <key>DontWarnOnQuit</key>
    <true/>
    <key>DriveRedirectionMode</key>
    <integer>{drives}</integer>
    <key>FontSmoothing</key>
    <true/>
    <key>FullWindowDrag</key>
    <false/>
    <key>HideMacDock</key>
    <true/>
    <key>KeyMappingTable</key>
    <dict>
        <key>UI_ALPHANUMERIC_KEY</key>
        <dict>
            <key>MacKeyCode</key>
            <integer>102</integer>
            <key>MacModifier</key>
            <integer>0</integer>
            <key>On</key>
            <true/>
        </dict>
        <key>UI_ALT_KEY</key>
        <dict>
            <key>MacKeyCode</key>
            <integer>4294967295</integer>
            <key>MacModifier</key>
            <integer>2048</integer>
            <key>On</key>
            <true/>
        </dict>
        <key>UI_CONTEXT_MENU_KEY</key>
        <dict>
            <key>MacKeyCode</key>
            <integer>120</integer>
            <key>MacModifier</key>
            <integer>2048</integer>
            <key>On</key>
            <true/>
        </dict>
        <key>UI_CONVERSION_KEY</key>
        <dict>
            <key>MacKeyCode</key>
            <integer>4294967295</integer>
            <key>MacModifier</key>
            <integer>0</integer>
            <key>On</key>
            <false/>
        </dict>
        <key>UI_HALF_FULL_WIDTH_KEY</key>
        <dict>
            <key>MacKeyCode</key>
            <integer>49</integer>
            <key>MacModifier</key>
            <integer>256</integer>
            <key>On</key>
            <true/>
        </dict>
        <key>UI_HIRAGANA_KEY</key>
        <dict>
            <key>MacKeyCode</key>
            <integer>104</integer>
            <key>MacModifier</key>
            <integer>0</integer>
            <key>On</key>
            <true/>
        </dict>
        <key>UI_NON_CONVERSION_KEY</key>
        <dict>
            <key>MacKeyCode</key>
            <integer>4294967295</integer>
            <key>MacModifier</key>
            <integer>0</integer>
            <key>On</key>
            <false/>
        </dict>
        <key>UI_NUM_LOCK_KEY</key>
        <dict>
            <key>MacKeyCode</key>
            <integer>71</integer>
            <key>MacModifier</key>
            <integer>0</integer>
            <key>On</key>
            <true/>
        </dict>
        <key>UI_PAUSE_BREAK_KEY</key>
        <dict>
            <key>MacKeyCode</key>
            <integer>99</integer>
            <key>MacModifier</key>
            <integer>2048</integer>
            <key>On</key>
            <true/>
        </dict>
        <key>UI_PRINT_SCREEN_KEY</key>
        <dict>
            <key>MacKeyCode</key>
            <integer>118</integer>
            <key>MacModifier</key>
            <integer>2048</integer>
            <key>On</key>
            <true/>
        </dict>
        <key>UI_SCROLL_LOCK_KEY</key>
        <dict>
            <key>MacKeyCode</key>
            <integer>107</integer>
            <key>MacModifier</key>
            <integer>0</integer>
            <key>On</key>
            <true/>
        </dict>
        <key>UI_SECONDARY_MOUSE_BUTTON</key>
        <dict>
            <key>MacKeyCode</key>
            <integer>256</integer>
            <key>MacModifier</key>
            <integer>4608</integer>
            <key>On</key>
            <true/>
        </dict>
        <key>UI_WINDOWS_START_KEY</key>
        <dict>
            <key>MacKeyCode</key>
            <integer>122</integer>
            <key>MacModifier</key>
            <integer>2048</integer>
            <key>On</key>
            <true/>
        </dict>
    </dict>
    <key>MenuAnimations</key>
    <false/>
    <key>PrinterRedirection</key>
    <true/>
    <key>RedirectFolder</key>
    <string>/Users/admin</string>
    <key>RedirectPrinter</key>
    <string></string>
    <key>RemoteApplication</key>
    <false/>
    <key>Themes</key>
    <true/>
    <key>UserName</key>
    <string>{username}</string>
    <key>Wallpaper</key>
    <{wallpaper}/>
    <key>WorkingDirectory</key>
    <string></string>
</dict>
</plist>'''.format(
            desktopSize=desktopSize,
            drives=drives,
            audioMode=audioMode,
            host=self.address,
            domain=self.domain,
            username=self.username,
            wallpaper=wallpaper
        )

    @property
    def as_cord_url(self):
        url = 'rdp://'

        if self.username != '':
            url += six.moves.urllib.parse.quote(self.username)  # @UndefinedVariable
            if self.password != '':
                url += ':' + six.moves.urllib.parse.quote(self.password)  # @UndefinedVariable
            url += '@'
        url += self.address + '/'

        if self.domain != '':
            url += self.domain

        url += '?screenDepth={}'.format(self.bpp)

        if self.fullScreen:
            url += '&fullscreen=true'
        else:
            url += 'screenWidth={}&screenHeight={}'.format(self.width, self.height)

        url += '&forwardAudio=' + '01'[self.redirectAudio]

        if self.redirectDrives:
            url += '&forwardDisks=true'

        if self.redirectPrinters:
            url += '&forwardPrinters=true'

        if self.smoothFonts:
            url += '&fontSmoothing=true'

        if self.showWallpaper:
            url += '&drawDesktop=true'

        return url<|MERGE_RESOLUTION|>--- conflicted
+++ resolved
@@ -40,12 +40,8 @@
 import six
 import os
 
-<<<<<<< HEAD
 
 __updated__ = '2017-03-15'
-=======
-__updated__ = '2017-03-17'
->>>>>>> e90e56c4
 
 
 class RDPFile(object):
@@ -72,7 +68,7 @@
     smoothFonts = True
     printerString = None
     smartcardString = None
-    enablecredsspsupport = True
+    enablecredsspsupport = False
 
     def __init__(self, fullScreen, width, height, bpp, target=OsDetector.Windows):
         self.width = six.text_type(width)
@@ -248,10 +244,6 @@
         res += 'disable themes:i:' + disableWallpaper + '\n'
         res += 'bitmapcachepersistenable:i:1' + '\n'
         res += 'authentication level:i:0' + '\n'
-<<<<<<< HEAD
-=======
-        res += 'enablecredsspsupport:i:0' + '\n'
->>>>>>> e90e56c4
         res += 'prompt for credentials:i:0' + '\n'
         res += 'negotiate security layer:i:1\n'
         res += 'videoplaybackmode:i:1\n'
@@ -470,41 +462,4 @@
             domain=self.domain,
             username=self.username,
             wallpaper=wallpaper
-        )
-
-    @property
-    def as_cord_url(self):
-        url = 'rdp://'
-
-        if self.username != '':
-            url += six.moves.urllib.parse.quote(self.username)  # @UndefinedVariable
-            if self.password != '':
-                url += ':' + six.moves.urllib.parse.quote(self.password)  # @UndefinedVariable
-            url += '@'
-        url += self.address + '/'
-
-        if self.domain != '':
-            url += self.domain
-
-        url += '?screenDepth={}'.format(self.bpp)
-
-        if self.fullScreen:
-            url += '&fullscreen=true'
-        else:
-            url += 'screenWidth={}&screenHeight={}'.format(self.width, self.height)
-
-        url += '&forwardAudio=' + '01'[self.redirectAudio]
-
-        if self.redirectDrives:
-            url += '&forwardDisks=true'
-
-        if self.redirectPrinters:
-            url += '&forwardPrinters=true'
-
-        if self.smoothFonts:
-            url += '&fontSmoothing=true'
-
-        if self.showWallpaper:
-            url += '&drawDesktop=true'
-
-        return url+        )