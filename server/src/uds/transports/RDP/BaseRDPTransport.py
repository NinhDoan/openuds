--- conflicted
+++ resolved
@@ -40,11 +40,7 @@
 import logging
 import os
 
-<<<<<<< HEAD
-__updated__ = '2017-03-15'
-=======
 __updated__ = '2017-03-20'
->>>>>>> def1c59e
 
 
 logger = logging.getLogger(__name__)
@@ -142,13 +138,7 @@
         return {'protocol': self.protocol, 'username': username, 'password': password, 'domain': domain}
 
     def getConnectionInfo(self, service, user, password):
-        dct = self.processUserPassword(service, user, password)
-        # We can use getConectionInfo with a Service Pool
-        try:
-            dct['sso'] = service.getProperty('sso_available') == '1'
-        except:  # If Service Pool
-            pass
-        return dct
+        return self.processUserPassword(service, user, password)
 
     def getScript(self, scriptName, osName, params):
         # Reads script
