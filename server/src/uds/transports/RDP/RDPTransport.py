--- conflicted
+++ resolved
@@ -104,7 +104,7 @@
         r.domain = domain
         r.redirectPrinters = self.allowPrinters.isTrue()
         r.redirectSmartcards = self.allowSmartcards.isTrue()
-        r.redirectDrives = self.allowDrives.value
+        r.redirectDrives = self.allowDrives.isTrue()
         r.redirectHome = self.redirectHome.isTrue()
         r.redirectSerials = self.allowSerials.isTrue()
         r.enableClipboard = self.allowClipboard.isTrue()
@@ -120,7 +120,6 @@
         r.linuxCustomParameters = self.customParameters.value
 
         # data
-<<<<<<< HEAD
 #         data = {
 #             'os': os['OS'],
 #             'ip': ip,
@@ -142,40 +141,6 @@
 #             'fullScreen': width == -1 or height == -1,
 #             'this_server': request.build_absolute_uri('/')
 #         }
-=======
-        data = {
-            'os': os['OS'],
-            'ip': ip,
-            'port': 3389,
-            'username': username,
-            'password': password,
-            'hasCredentials': username != '' and password != '',
-            'domain': domain,
-            'width': width,
-            'height': height,
-            'depth': depth,
-            'printers': self.allowPrinters.isTrue(),
-            'smartcards': self.allowSmartcards.isTrue(),
-            'drives': self.allowDrives.value,
-            'serials': self.allowSerials.isTrue(),
-            'compression': True,
-            'wallpaper': self.wallpaper.isTrue(),
-            'multimon': self.multimon.isTrue(),
-            'fullScreen': width == -1 or height == -1,
-            'this_server': request.build_absolute_uri('/'),
-            'r': r,
-        }
-
-        m = tools.DictAsObj(data)
-
-        if m.domain != '':
-            m.usernameWithDomain = '{}\\\\{}'.format(m.domain, m.username)
-        else:
-            m.usernameWithDomain = m.username
-
-        if m.os == OsDetector.Windows:
-            m.r.password = '{password}'
->>>>>>> b5ebd1f1
 
         os = {
             OsDetector.Windows: 'windows',
