--- conflicted
+++ resolved
@@ -44,11 +44,7 @@
 
 READY_CACHE_TIMEOUT = 30
 
-<<<<<<< HEAD
-__updated__ = '2016-06-17'
-=======
 __updated__ = '2016-07-21'
->>>>>>> 39b353fb
 
 
 class RDPTransport(BaseRDPTransport):
@@ -97,13 +93,10 @@
         r.showWallpaper = self.wallpaper.isTrue()
         r.multimon = self.multimon.isTrue()
         r.desktopComposition = self.aero.isTrue()
-<<<<<<< HEAD
+        r.multimedia = self.multimedia.isTrue()
+        r.alsa = self.alsa.isTrue()
         r.enablecredsspsupport = not ci['sso']  # with SSO, credssspsuport must be disabled
         logger.debug('SSO: {}'.format(ci['sso']))
-=======
-        r.multimedia = self.multimedia.isTrue()
-        r.alsa = self.alsa.isTrue()
->>>>>>> 39b353fb
 
         # data
         data = {
