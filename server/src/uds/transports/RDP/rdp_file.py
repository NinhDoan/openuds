--- conflicted
+++ resolved
@@ -1,7 +1,7 @@
 # -*- coding: utf-8 -*-
 
 #
-# Copyright (c) 2012 Virtual Cable S.L.
+# Copyright (c) 2012-2020 Virtual Cable S.L.U.
 # All rights reserved.
 #
 # Redistribution and use in source and binary forms, with or without modification,
@@ -188,95 +188,6 @@
 
         return params
 
-<<<<<<< HEAD
-=======
-    @property
-    def as_rdesktop_params(self):  # pylint: disable=too-many-branches
-        """
-        Parameters for rdestop with self rdp description
-        Note that server is not added
-        """
-
-        params = ['-TUDS Connection', '-P']
-
-        if self.enableClipboard:
-            params.append('-rclipboard:PRIMARYCLIPBOARD')
-
-        if self.redirectSmartcards:
-            params.append('-rsdcard')
-
-        if self.redirectAudio:
-            params.append('-rsound:local')
-        else:
-            params.append('-rsound:off')
-
-        if self.redirectDrives != 'false':
-            params.append('-rdisk:media=/media')
-
-        if self.redirectSerials is True:
-            params.append('-rcomport:COM1=/dev/ttyS0')
-
-        if self.redirectPrinters:
-            pass
-
-        if self.compression:
-            params.append('-z')
-
-        if self.showWallpaper:
-            params.append('-xl')
-        else:
-            params.append('-xb')
-
-        if self.multimon:
-            pass
-
-        if self.fullScreen:
-            params.append('-f')
-        else:
-            params.append('-g{}x{}'.format(self.width, self.height))
-
-        params.append('-a{}'.format(self.bpp))
-        if self.username != '':
-            params.append('-u{}'.format(self.username))
-        if self.password != '':
-            params.append('-p-')
-        if self.domain != '':
-            params.append('-d{}'.format(self.domain))
-
-        return params
-
-    @property
-    def as_cord_url(self):
-        url = 'rdp://'
-
-        if self.username != '':
-            url += urllib.parse.quote(self.username)
-            if self.password != '':
-                url += ':' + urllib.parse.quote(self.password)
-            url += '@'
-        url += self.address + '/'
-
-        if self.domain != '':
-            url += self.domain
-
-        url += '?screenDepth={}'.format(self.bpp)
-
-        if self.fullScreen:  # @UndefinedVariable
-            url += '&fullscreen=true'
-        else:
-            url += '&screenWidth={}&screenHeight={}'.format(self.width, self.height)
-
-        # url += '&forwardAudio###' + '01'[{m.r.redirectAudio}]  # @UndefinedVariable
-
-        if self.redirectDrives:  # @UndefinedVariable
-            url += '&forwardDisks=true'
-
-        if self.redirectPrinters:  # @UndefinedVariable
-            url += '&forwardPrinters=true'
-
-        return url
-
->>>>>>> 4866b894
     def getGeneric(self):  # pylint: disable=too-many-statements
         password = '{password}'
         screenMode = '2' if self.fullScreen else '1'
