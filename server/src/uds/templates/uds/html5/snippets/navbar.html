--- conflicted
+++ resolved
@@ -22,7 +22,7 @@
                 {% csrf_token %}
                 <input id="id_language" type="hidden" name="language" value=""/>
                 <ul class="nav navbar-nav navbar-right">
-                  <li><a href="{% url 'ClientDownload' %}"><span class="fa fa-download"></span> {% trans 'UDS Plugin' %}</a></li>
+                  <li><a href="{% url 'uds.web.views.client_downloads' %}"><span class="fa fa-download"></span> {% trans 'UDS Plugin' %}</a></li>
                   <li><a href="{% url 'uds.web.views.about' %}">{% trans 'About' %}</a></li>
                   <li class="dropdown">
                     <a href="#" class="dropdown-toggle" data-toggle="dropdown"><i class="fa fa-comments-o"></i> {% trans LANGUAGE_INFO.name|capfirst %}<b class="caret"></b></a>
@@ -41,10 +41,7 @@
                         {% if show_prefs and user.id != rootid %}
                         <li><a href="{% url "uds.web.views.prefs" %}"><span class="fa fa-edit"></span> {% trans 'Preferences' %}</a></li>
                         {% endif %}
-<<<<<<< HEAD
                         <li><a href="{% url 'uds.web.views.client_downloads' %}"><span class="fa fa-download"></span> {% trans 'UDS Plugin' %}</a></li>
-=======
->>>>>>> e69800cc
                     {% if user.staff_member or user.is_admin %}
                         <li><a href="{% url "uds.web.views.download" idDownload='' %}"><span class="fa fa-download"></span> {% trans "Downloads" %}</a></li>
                         {% ifbrowser ie<8 %}
