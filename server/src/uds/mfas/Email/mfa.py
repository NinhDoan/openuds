# -*- coding: utf-8 -*-
#
# Copyright (c) 2022 Virtual Cable S.L.U.
# All rights reserved.
#
# Redistribution and use in source and binary forms, with or without modification,
# are permitted provided that the following conditions are met:
#
#    * Redistributions of source code must retain the above copyright notice,
#      this list of conditions and the following disclaimer.
#    * Redistributions in binary form must reproduce the above copyright notice,
#      this list of conditions and the following disclaimer in the documentation
#      and/or other materials provided with the distribution.
#    * Neither the name of Virtual Cable S.L. nor the names of its contributors
#      may be used to endorse or promote products derived from this software
#      without specific prior written permission.
#
# THIS SOFTWARE IS PROVIDED BY THE COPYRIGHT HOLDERS AND CONTRIBUTORS "AS IS"
# AND ANY EXPRESS OR IMPLIED WARRANTIES, INCLUDING, BUT NOT LIMITED TO, THE
# IMPLIED WARRANTIES OF MERCHANTABILITY AND FITNESS FOR A PARTICULAR PURPOSE ARE
# DISCLAIMED. IN NO EVENT SHALL THE COPYRIGHT HOLDER OR CONTRIBUTORS BE LIABLE
# FOR ANY DIRECT, INDIRECT, INCIDENTAL, SPECIAL, EXEMPLARY, OR CONSEQUENTIAL
# DAMAGES (INCLUDING, BUT NOT LIMITED TO, PROCUREMENT OF SUBSTITUTE GOODS OR
# SERVICES; LOSS OF USE, DATA, OR PROFITS; OR BUSINESS INTERRUPTION) HOWEVER
# CAUSED AND ON ANY THEORY OF LIABILITY, WHETHER IN CONTRACT, STRICT LIABILITY,
# OR TORT (INCLUDING NEGLIGENCE OR OTHERWISE) ARISING IN ANY WAY OUT OF THE USE
# OF THIS SOFTWARE, EVEN IF ADVISED OF THE POSSIBILITY OF SUCH DAMAGE.
"""
@author: Adolfo Gómez, dkmaster at dkmon dot com
"""

from email.mime.text import MIMEText
from email.mime.multipart import MIMEMultipart
from re import T
import smtplib
import ssl
import typing
import logging

from django.utils.translation import gettext_noop as _, gettext

from uds import models
from uds.core import mfas, exceptions
from uds.core.ui import gui
from uds.core.util import validators, decorators

if typing.TYPE_CHECKING:
    from uds.core.module import Module
    from uds.core.util.request import ExtendedHttpRequest

logger = logging.getLogger(__name__)


class EmailMFA(mfas.MFA):
    typeName = _('Email Multi Factor')
    typeType = 'emailMFA'
    typeDescription = _('Email Multi Factor Authenticator')
    iconFile = 'mail.png'

    hostname = gui.TextField(
        length=128,
        label=_('SMTP Host'),
        order=1,
        tooltip=_(
            'SMTP Server hostname or IP address. If you are using a  '
            'non-standard port, add it after a colon, for example: '
            'smtp.gmail.com:587'
        ),
        required=True,
        tab=_('SMTP Server'),
    )

    security = gui.ChoiceField(
        label=_('Security'),
        tooltip=_('Security protocol to use'),
        values={
            'tls': _('TLS'),
            'ssl': _('SSL'),
            'none': _('None'),
        },
        order=2,
        required=True,
        tab=_('SMTP Server'),
    )
    username = gui.TextField(
        length=128,
        label=_('Username'),
        order=9,
        tooltip=_('User with access to SMTP server'),
        required=False,
        defvalue='',
        tab=_('SMTP Server'),
    )
    password = gui.PasswordField(
        lenth=128,
        label=_('Password'),
        order=10,
        tooltip=_('Password of the user with access to SMTP server'),
        required=False,
        defvalue='',
        tab=_('SMTP Server'),
    )

    emailSubject = gui.TextField(
        length=128,
        defvalue='Verification Code',
        label=_('Subject'),
        order=3,
        tooltip=_('Subject of the email'),
        required=True,
        tab=_('Config'),
    )

    fromEmail = gui.TextField(
        length=128,
        label=_('From Email'),
        order=11,
        tooltip=_('Email address that will be used as sender'),
        required=True,
        tab=_('Config'),
    )

    enableHTML = gui.CheckBoxField(
        label=_('Enable HTML'),
        order=13,
        tooltip=_('Enable HTML in emails'),
        defvalue=True,
        tab=_('Config'),
    )

    allowLoginWithoutMFA = gui.ChoiceField(
        label=_('Policy for users without MFA support'),
        order=31,
        defaultValue='0',
        tooltip=_('Action for MFA response error'),
        required=True,
        values={
            '0': _('Allow user login'),
            '1': _('Deny user login'),
            '2': _('Allow user to login if it IP is in the networks list'),
            '3': _('Deny user to login if it IP is in the networks list'),
        },
        tab=_('Config'),
    )

    networks = gui.MultiChoiceField(
        label=_('Mail OTP Networks'),
        rdonly=False,
        rows=5,
        order=32,
        tooltip=_('Networks for Email OTP authentication'),
        required=False,
        tab=_('Config'),
    )

    def initialize(self, values: 'Module.ValuesType' = None):
        """
        We will use the "autosave" feature for form fields
        """
        if not values:
            return

        # check hostname for stmp server si valid and is in the right format
        # that is a hostname or ip address with optional port
        # if hostname is not valid, we will raise an exception
        hostname = self.hostname.cleanStr()
        if not hostname:
            raise exceptions.ValidationError(_('Invalid SMTP hostname'))

        # Now check is valid format
        if ':' in hostname:
            host, port = validators.validateHostPortPair(hostname)
            self.hostname.value = '{}:{}'.format(host, port)
        else:
            host = self.hostname.cleanStr()
            self.hostname.value = validators.validateFqdn(host)

        # now check from email and to email
        self.fromEmail.value = validators.validateEmail(self.fromEmail.value)

<<<<<<< HEAD
    def html(self, request: 'ExtendedHttpRequest') -> str:
        return gettext(
            'Check your mail. You will receive an email with the verification code'
        )
    
    def initGui(self) -> None:
=======

    def html(self, userId: str, request: 'ExtendedHttpRequest', username: str) -> str:
        return gettext('Check your mail. You will receive an email with the verification code')

    @classmethod
    def initClassGui(cls) -> None:
>>>>>>> 52096b1e
        # Populate the networks list
        self.networks.setValues(
            [
                gui.choiceItem(v.uuid, v.name)
                for v in models.Network.objects.all().order_by('name')
                if v.uuid
            ]
        )

    def checkAction(self, action: str, request: 'ExtendedHttpRequest') -> bool:
        def checkIp() -> bool:
            return any(
                i.contains(request.ip)
                for i in models.Network.objects.filter(uuid__in=self.networks.value)
            )

        if action == '0':
            return True
        elif action == '1':
            return False
        elif action == '2':
            return checkIp()
        elif action == '3':
            return not checkIp()
        else:
            return False

    def emptyIndentifierAllowedToLogin(self, request: 'ExtendedHttpRequest') -> typing.Optional[bool]:
        return self.checkAction(self.allowLoginWithoutMFA.value, request)

    def label(self) -> str:
        return 'OTP received via email'

    @decorators.threaded
    def doSendCode(
        self, request: 'ExtendedHttpRequest', identifier: str, code: str
    ) -> None:
        # Send and email with the notification
        with self.login() as smtp:
            try:
                # Create message container
                msg = MIMEMultipart('alternative')
                msg['Subject'] = self.emailSubject.cleanStr()
                msg['From'] = self.fromEmail.cleanStr()
                msg['To'] = identifier

                msg.attach(
                    MIMEText(
                        f'A login attemt has been made from {request.ip}.\nTo continue, provide the verification code {code}',
                        'plain',
                    )
                )

                if self.enableHTML.value:
                    msg.attach(
                        MIMEText(
                            f'<p>A login attemt has been made from <b>{request.ip}</b>.</p><p>To continue, provide the verification code <b>{code}</b></p>',
                            'html',
                        )
                    )

                smtp.sendmail(self.fromEmail.value, identifier, msg.as_string())
            except smtplib.SMTPException as e:
                logger.error('Error sending email: {}'.format(e))
                raise

    def sendCode(
        self,
        request: 'ExtendedHttpRequest',
        userId: str,
        username: str,
        identifier: str,
        code: str,
    ) -> mfas.MFA.RESULT:
        self.doSendCode(
            request,
            identifier,
            code,
        )
        return mfas.MFA.RESULT.OK

    def login(self) -> smtplib.SMTP:
        """
        Login to SMTP server
        """
        host = self.hostname.cleanStr()
        if ':' in host:
            host, ports = host.split(':')
            port = int(ports)
        else:
            port = None

        if self.security.value in ('tls', 'ssl'):
            context = ssl.create_default_context()
            context.check_hostname = False
            context.verify_mode = ssl.CERT_NONE
            if self.security.value == 'tls':
                if port:
                    smtp = smtplib.SMTP(
                        host,
                        port,
                    )
                else:
                    smtp = smtplib.SMTP(host)
                smtp.starttls(context=context)
            else:
                if port:
                    smtp = smtplib.SMTP_SSL(host, port, context=context)
                else:
                    smtp = smtplib.SMTP_SSL(host, context=context)
        else:
            if port:
                smtp = smtplib.SMTP(host, port)
            else:
                smtp = smtplib.SMTP(host)

        if self.username.value and self.password.value:
            smtp.login(self.username.value, self.password.value)

        return smtp<|MERGE_RESOLUTION|>--- conflicted
+++ resolved
@@ -178,21 +178,12 @@
         # now check from email and to email
         self.fromEmail.value = validators.validateEmail(self.fromEmail.value)
 
-<<<<<<< HEAD
     def html(self, request: 'ExtendedHttpRequest') -> str:
         return gettext(
             'Check your mail. You will receive an email with the verification code'
         )
     
     def initGui(self) -> None:
-=======
-
-    def html(self, userId: str, request: 'ExtendedHttpRequest', username: str) -> str:
-        return gettext('Check your mail. You will receive an email with the verification code')
-
-    @classmethod
-    def initClassGui(cls) -> None:
->>>>>>> 52096b1e
         # Populate the networks list
         self.networks.setValues(
             [
