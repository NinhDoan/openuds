# -*- coding: utf-8 -*-
#
# Copyright (c) 2022 Virtual Cable S.L.U.
# All rights reserved.
#
# Redistribution and use in source and binary forms, with or without modification,
# are permitted provided that the following conditions are met:
#
#    * Redistributions of source code must retain the above copyright notice,
#      this list of conditions and the following disclaimer.
#    * Redistributions in binary form must reproduce the above copyright notice,
#      this list of conditions and the following disclaimer in the documentation
#      and/or other materials provided with the distribution.
#    * Neither the name of Virtual Cable S.L. nor the names of its contributors
#      may be used to endorse or promote products derived from this software
#      without specific prior written permission.
#
# THIS SOFTWARE IS PROVIDED BY THE COPYRIGHT HOLDERS AND CONTRIBUTORS "AS IS"
# AND ANY EXPRESS OR IMPLIED WARRANTIES, INCLUDING, BUT NOT LIMITED TO, THE
# IMPLIED WARRANTIES OF MERCHANTABILITY AND FITNESS FOR A PARTICULAR PURPOSE ARE
# DISCLAIMED. IN NO EVENT SHALL THE COPYRIGHT HOLDER OR CONTRIBUTORS BE LIABLE
# FOR ANY DIRECT, INDIRECT, INCIDENTAL, SPECIAL, EXEMPLARY, OR CONSEQUENTIAL
# DAMAGES (INCLUDING, BUT NOT LIMITED TO, PROCUREMENT OF SUBSTITUTE GOODS OR
# SERVICES; LOSS OF USE, DATA, OR PROFITS; OR BUSINESS INTERRUPTION) HOWEVER
# CAUSED AND ON ANY THEORY OF LIABILITY, WHETHER IN CONTRACT, STRICT LIABILITY,
# OR TORT (INCLUDING NEGLIGENCE OR OTHERWISE) ARISING IN ANY WAY OUT OF THE USE
# OF THIS SOFTWARE, EVEN IF ADVISED OF THE POSSIBILITY OF SUCH DAMAGE.
"""
@author: Adolfo Gómez, dkmaster at dkmon dot com
"""

from email.mime.text import MIMEText
from email.mime.multipart import MIMEMultipart
import smtplib
import ssl
import typing
import logging

from django.utils.translation import gettext_noop as _, gettext

from uds import models
from uds.core import mfas, exceptions
from uds.core.ui import gui
from uds.core.util import validators, decorators

if typing.TYPE_CHECKING:
    from uds.core.module import Module
    from uds.core.util.request import ExtendedHttpRequest

logger = logging.getLogger(__name__)


class EmailMFA(mfas.MFA):
    typeName = _('Email Multi Factor')
    typeType = 'emailMFA'
    typeDescription = _('Email Multi Factor Authenticator')
    iconFile = 'mail.png'

    hostname = gui.TextField(
        length=128,
        label=_('SMTP Host'),
        order=1,
        tooltip=_(
            'SMTP Server hostname or IP address. If you are using a  '
            'non-standard port, add it after a colon, for example: '
            'smtp.gmail.com:587'
        ),
        required=True,
        tab=_('SMTP Server'),
    )

    security = gui.ChoiceField(
        label=_('Security'),
        tooltip=_('Security protocol to use'),
        values={
            'tls': _('TLS'),
            'ssl': _('SSL'),
            'none': _('None'),
        },
        order=2,
        required=True,
        tab=_('SMTP Server'),
    )
    username = gui.TextField(
        length=128,
        label=_('Username'),
        order=9,
        tooltip=_('User with access to SMTP server'),
        required=False,
        defvalue='',
        tab=_('SMTP Server'),
    )
    password = gui.PasswordField(
        lenth=128,
        label=_('Password'),
        order=10,
        tooltip=_('Password of the user with access to SMTP server'),
        required=False,
        defvalue='',
        tab=_('SMTP Server'),
    )

    emailSubject = gui.TextField(
        length=128,
        defvalue='Verification Code',
        label=_('Subject'),
        order=3,
        tooltip=_('Subject of the email'),
        required=True,
        tab=_('Config'),
    )

    fromEmail = gui.TextField(
        length=128,
        label=_('From Email'),
        order=11,
        tooltip=_('Email address that will be used as sender'),
        required=True,
        tab=_('Config'),
    )

    enableHTML = gui.CheckBoxField(
        label=_('Enable HTML'),
        order=13,
        tooltip=_('Enable HTML in emails'),
        defvalue=True,
        tab=_('Config'),
    )

    allowLoginWithoutMFA = gui.ChoiceField(
        label=_('Policy for users without MFA support'),
        order=31,
        defaultValue='0',
        tooltip=_('Action for MFA response error'),
        required=True,
        values={
            '0': _('Allow user login'),
            '1': _('Deny user login'),
            '2': _('Allow user to login if it IP is in the networks list'),
            '3': _('Deny user to login if it IP is in the networks list'),
        },
        tab=_('Config'),
    )

    networks = gui.MultiChoiceField(
        label=_('Mail OTP Networks'),
        rdonly=False,
        rows=5,
        order=32,
        tooltip=_('Networks for Email OTP authentication'),
        required=False,
        tab=_('Config'),
    )

    mailTxt = gui.TextField(
        length=1024,
        label=_('Mail text'),
        order=33,
        multiline=4,
        tooltip=_('Text of the email. If empty, a default text will be used') + '\n' + _('Allowed variables are: ') + '{code}, {username}, {justUsername}. {ip}',
        required=True,
        defvalue='',
        tab=_('Config'),
    )

    mailHtml = gui.TextField(
        length=1024,
        label=_('Mail HTML'),
        order=34,
        multiline=4,
        tooltip=_('HTML of the email. If empty, a default HTML will be used')+ '\n' + _('Allowed variables are: ') + '{code}, {username}, {justUsername}, {ip}',
        required=False,
        defvalue='',
        tab=_('Config'),
    )

    def initialize(self, values: 'Module.ValuesType' = None):
        """
        We will use the "autosave" feature for form fields
        """
        if not values:
            return

        # check hostname for stmp server si valid and is in the right format
        # that is a hostname or ip address with optional port
        # if hostname is not valid, we will raise an exception
        hostname = self.hostname.cleanStr()
        if not hostname:
            raise exceptions.ValidationError(_('Invalid SMTP hostname'))

        # Now check is valid format
        if ':' in hostname:
            host, port = validators.validateHostPortPair(hostname)
            self.hostname.value = '{}:{}'.format(host, port)
        else:
            host = self.hostname.cleanStr()
            self.hostname.value = validators.validateFqdn(host)

        # now check from email and to email
        self.fromEmail.value = validators.validateEmail(self.fromEmail.value)

    def html(self, request: 'ExtendedHttpRequest', userId: str, username: str) -> str:
        return gettext(
            'Check your mail. You will receive an email with the verification code'
        )
    
    def initGui(self) -> None:
        # Populate the networks list
        self.networks.setValues(
            [
                gui.choiceItem(v.uuid, v.name)
                for v in models.Network.objects.all().order_by('name')
                if v.uuid
            ]
        )

    def checkAction(self, action: str, request: 'ExtendedHttpRequest') -> bool:
        def checkIp() -> bool:
            return any(
                i.contains(request.ip)
                for i in models.Network.objects.filter(uuid__in=self.networks.value)
            )

        if action == '0':
            return True
        elif action == '1':
            return False
        elif action == '2':
            return checkIp()
        elif action == '3':
            return not checkIp()
        else:
            return False

    def emptyIndentifierAllowedToLogin(
        self, request: 'ExtendedHttpRequest'
    ) -> typing.Optional[bool]:
        return self.checkAction(self.allowLoginWithoutMFA.value, request)

    def label(self) -> str:
        return 'OTP received via email'

    @decorators.threaded
    def doSendCode(
        self, request: 'ExtendedHttpRequest', identifier: str, code: str
    ) -> None:
        # Send and email with the notification
        with self.login() as smtp:
            try:
                # Create message container
                msg = MIMEMultipart('alternative')
                msg['Subject'] = self.emailSubject.cleanStr()
                msg['From'] = self.fromEmail.cleanStr()
                msg['To'] = identifier

                msg.attach(
                    MIMEText(
<<<<<<< HEAD
                        f'A login attemt has been made from {request.ip}.\nTo continue, provide the verification code {code}',
=======
                        text.format(ip=request.ip, code=code, username=username, justUsername=username.split('@')[0]),
>>>>>>> df0e1bde
                        'plain',
                    )
                )

                if self.enableHTML.value:
                    msg.attach(
                        MIMEText(
<<<<<<< HEAD
                            f'<p>A login attemt has been made from <b>{request.ip}</b>.</p><p>To continue, provide the verification code <b>{code}</b></p>',
=======
                            html.format(ip=request.ip, code=code, username=username, justUsername=username.split('@')[0]),
>>>>>>> df0e1bde
                            'html',
                        )
                    )

                smtp.sendmail(self.fromEmail.value, identifier, msg.as_string())
            except smtplib.SMTPException as e:
                logger.error('Error sending email: {}'.format(e))
                raise

    def sendCode(
        self,
        request: 'ExtendedHttpRequest',
        userId: str,
        username: str,
        identifier: str,
        code: str,
    ) -> mfas.MFA.RESULT:
        self.doSendCode(
            request,
            identifier,
            code,
        )
        return mfas.MFA.RESULT.OK

    def login(self) -> smtplib.SMTP:
        """
        Login to SMTP server
        """
        host = self.hostname.cleanStr()
        if ':' in host:
            host, ports = host.split(':')
            port = int(ports)
        else:
            port = None

        if self.security.value in ('tls', 'ssl'):
            context = ssl.create_default_context()
            context.check_hostname = False
            context.verify_mode = ssl.CERT_NONE
            if self.security.value == 'tls':
                if port:
                    smtp = smtplib.SMTP(
                        host,
                        port,
                    )
                else:
                    smtp = smtplib.SMTP(host)
                smtp.starttls(context=context)
            else:
                if port:
                    smtp = smtplib.SMTP_SSL(host, port, context=context)
                else:
                    smtp = smtplib.SMTP_SSL(host, context=context)
        else:
            if port:
                smtp = smtplib.SMTP(host, port)
            else:
                smtp = smtplib.SMTP(host)

        if self.username.value and self.password.value:
            smtp.login(self.username.value, self.password.value)

        return smtp<|MERGE_RESOLUTION|>--- conflicted
+++ resolved
@@ -255,11 +255,7 @@
 
                 msg.attach(
                     MIMEText(
-<<<<<<< HEAD
                         f'A login attemt has been made from {request.ip}.\nTo continue, provide the verification code {code}',
-=======
-                        text.format(ip=request.ip, code=code, username=username, justUsername=username.split('@')[0]),
->>>>>>> df0e1bde
                         'plain',
                     )
                 )
@@ -267,11 +263,7 @@
                 if self.enableHTML.value:
                     msg.attach(
                         MIMEText(
-<<<<<<< HEAD
                             f'<p>A login attemt has been made from <b>{request.ip}</b>.</p><p>To continue, provide the verification code <b>{code}</b></p>',
-=======
-                            html.format(ip=request.ip, code=code, username=username, justUsername=username.split('@')[0]),
->>>>>>> df0e1bde
                             'html',
                         )
                     )
