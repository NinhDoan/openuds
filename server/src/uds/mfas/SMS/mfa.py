--- conflicted
+++ resolved
@@ -431,16 +431,10 @@
     def label(self) -> str:
         return gettext('MFA Code')
 
-<<<<<<< HEAD
     def html(self, request: 'ExtendedHttpRequest') -> str:
         return gettext(
             'Check your phone. You will receive an SMS with the verification code'
         )
-=======
-
-    def html(self, userId: str, request: 'ExtendedHttpRequest', username: str) -> str:
-        return gettext('Check your phone. You will receive an SMS with the verification code')
->>>>>>> 52096b1e
 
     def sendCode(
         self,
