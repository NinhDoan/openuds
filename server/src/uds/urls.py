# -*- coding: utf-8 -*-
#
# Copyright (c) 2012 Virtual Cable S.L.
# All rights reserved.
#
# Redistribution and use in source and binary forms, with or without modification,
# are permitted provided that the following conditions are met:
#
#    * Redistributions of source code must retain the above copyright notice,
#      this list of conditions and the following disclaimer.
#    * Redistributions in binary form must reproduce the above copyright notice,
#      this list of conditions and the following disclaimer in the documentation
#      and/or other materials provided with the distribution.
#    * Neither the name of Virtual Cable S.L. nor the names of its contributors
#      may be used to endorse or promote products derived from this software
#      without specific prior written permission.
#
# THIS SOFTWARE IS PROVIDED BY THE COPYRIGHT HOLDERS AND CONTRIBUTORS "AS IS"
# AND ANY EXPRESS OR IMPLIED WARRANTIES, INCLUDING, BUT NOT LIMITED TO, THE
# IMPLIED WARRANTIES OF MERCHANTABILITY AND FITNESS FOR A PARTICULAR PURPOSE ARE
# DISCLAIMED. IN NO EVENT SHALL THE COPYRIGHT HOLDER OR CONTRIBUTORS BE LIABLE
# FOR ANY DIRECT, INDIRECT, INCIDENTAL, SPECIAL, EXEMPLARY, OR CONSEQUENTIAL
# DAMAGES (INCLUDING, BUT NOT LIMITED TO, PROCUREMENT OF SUBSTITUTE GOODS OR
# SERVICES; LOSS OF USE, DATA, OR PROFITS; OR BUSINESS INTERRUPTION) HOWEVER
# CAUSED AND ON ANY THEORY OF LIABILITY, WHETHER IN CONTRACT, STRICT LIABILITY,
# OR TORT (INCLUDING NEGLIGENCE OR OTHERWISE) ARISING IN ANY WAY OUT OF THE USE
# OF THIS SOFTWARE, EVEN IF ADVISED OF THE POSSIBILITY OF SUCH DAMAGE.

"""
@author: Adolfo Gómez, dkmaster at dkmon dot com
"""

from django.urls import re_path
from django.conf.urls import include
from uds.core.util.modfinder import loadModulesUrls
from django.views.i18n import JavaScriptCatalog
from uds import REST
import uds.web.views

js_info_dict = {
    'domain': 'djangojs',
    'packages': ('uds',),
}

urlpatterns = [
    re_path(r'^$', uds.web.views.index, name='uds.web.views.index'),
    re_path(r'^login/$', uds.web.views.login, name='uds.web.views.login'),
    re_path(r'^login/(?P<tag>.+)$', uds.web.views.login, name='uds.web.views.login'),
    re_path(r'^logout$', uds.web.views.logout, name='uds.web.views.logout'),
    # Icons
    re_path(r'^transicon/(?P<idTrans>.+)$', uds.web.views.transportIcon, name='uds.web.views.transportIcon'),
    # Images
    re_path(r'^srvimg/(?P<idImage>.+)$', uds.web.views.serviceImage, name='uds.web.views.serviceImage'),
    re_path(r'^galimg/(?P<idImage>.+)$', uds.web.views.image, name='galleryImage'),
    # Error URL
    re_path(r'^error/(?P<idError>.+)$', uds.web.views.error, name='uds.web.views.error'),
    # Transport own link processor
    re_path(r'^trans/(?P<idService>.+)/(?P<idTransport>.+)$', uds.web.views.transportOwnLink, name='TransportOwnLink'),
    # Authenticators custom html
    re_path(r'^customAuth/(?P<idAuth>.*)$', uds.web.views.customAuth, name='uds.web.views.customAuth'),
    # Preferences
    re_path(r'^prefs$', uds.web.views.prefs, name='uds.web.views.prefs'),
    # Change Language
    re_path(r'^i18n/', include('django.conf.urls.i18n')),
    # Downloads
    re_path(r'^idown/(?P<idDownload>[a-zA-Z0-9-]*)$', uds.web.views.download, name='uds.web.views.download'),
    # downloads for client
    re_path(r'^down$', uds.web.views.client_downloads, name='uds.web.views.client_downloads'),
    re_path(r'^down/(?P<os>[a-zA-Z0-9-]*)$', uds.web.views.client_downloads, name='uds.web.views.client_downloads'),
    re_path(r'^pluginDetection/(?P<detection>[a-zA-Z0-9-]*)$', uds.web.views.plugin_detection, name='PluginDetection'),
    # Client access enabler
    re_path(r'^enable/(?P<idService>.+)/(?P<idTransport>.+)$', uds.web.views.clientEnabler, name='ClientAccessEnabler'),

<<<<<<< HEAD
    # Releaser
    re_path(r'^release/(?P<idService>.+)$', uds.web.views.release, name='Releaser'),
=======
    # Releaser & reset
    url(r'^release/(?P<idService>.+)$', 'web.views.release', name='Releaser'),
    url(r'^reset/(?P<idService>.+)$', 'web.views.reset', name='Reseter'),
>>>>>>> 92de41d4

    # Custom authentication callback
    re_path(r'^auth/(?P<authName>.+)', uds.web.views.authCallback, name='uds.web.views.authCallback'),
    re_path(r'^authinfo/(?P<authName>.+)', uds.web.views.authInfo, name='uds.web.views.authInfo'),
    re_path(r'^about', uds.web.views.about, name='uds.web.views.about'),
    # Ticket authentication
    re_path(r'^tkauth/(?P<ticketId>.+)$', uds.web.views.ticketAuth, name='TicketAuth'),

    # REST Api
    re_path(r'^rest/(?P<arguments>.*)$', REST.Dispatcher.as_view(), name="REST"),

    # Web admin GUI
    re_path(r'^adm/', include('uds.admin.urls')),

    # Files
    re_path(r'^files/(?P<uuid>.+)', uds.web.views.file_storage, name='uds.web.views.file_storage'),

    # Internacionalization in javascript
    # Javascript catalog. In fact, lang is not used, but it is maintanied for "backward" user templates compatibility
    re_path(r'^jsi18n/(?P<lang>[a-z]*)$', JavaScriptCatalog.as_view(), name='uds.web.views.jsCatalog'),
]

# Append urls from special dispatchers
urlpatterns += loadModulesUrls()<|MERGE_RESOLUTION|>--- conflicted
+++ resolved
@@ -71,15 +71,9 @@
     # Client access enabler
     re_path(r'^enable/(?P<idService>.+)/(?P<idTransport>.+)$', uds.web.views.clientEnabler, name='ClientAccessEnabler'),
 
-<<<<<<< HEAD
     # Releaser
     re_path(r'^release/(?P<idService>.+)$', uds.web.views.release, name='Releaser'),
-=======
-    # Releaser & reset
-    url(r'^release/(?P<idService>.+)$', 'web.views.release', name='Releaser'),
-    url(r'^reset/(?P<idService>.+)$', 'web.views.reset', name='Reseter'),
->>>>>>> 92de41d4
-
+    re_path(r'^reset/(?P<idService>.+)$', 'web.views.reset', name='Reseter'),
     # Custom authentication callback
     re_path(r'^auth/(?P<authName>.+)', uds.web.views.authCallback, name='uds.web.views.authCallback'),
     re_path(r'^authinfo/(?P<authName>.+)', uds.web.views.authInfo, name='uds.web.views.authInfo'),
