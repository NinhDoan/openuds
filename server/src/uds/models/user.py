# -*- coding: utf-8 -*-

#
<<<<<<< HEAD
# Copyright (c) 2012-2020 Virtual Cable S.L.U.
=======
# Copyright (c) 2012-2021 Virtual Cable S.L.U.
>>>>>>> 20f2e4fd
# All rights reserved.
#
# Redistribution and use in source and binary forms, with or without modification,
# are permitted provided that the following conditions are met:
#
#    * Redistributions of source code must retain the above copyright notice,
#      this list of conditions and the following disclaimer.
#    * Redistributions in binary form must reproduce the above copyright notice,
#      this list of conditions and the following disclaimer in the documentation
#      and/or other materials provided with the distribution.
#    * Neither the name of Virtual Cable S.L. nor the names of its contributors
#      may be used to endorse or promote products derived from this software
#      without specific prior written permission.
#
# THIS SOFTWARE IS PROVIDED BY THE COPYRIGHT HOLDERS AND CONTRIBUTORS "AS IS"
# AND ANY EXPRESS OR IMPLIED WARRANTIES, INCLUDING, BUT NOT LIMITED TO, THE
# IMPLIED WARRANTIES OF MERCHANTABILITY AND FITNESS FOR A PARTICULAR PURPOSE ARE
# DISCLAIMED. IN NO EVENT SHALL THE COPYRIGHT HOLDER OR CONTRIBUTORS BE LIABLE
# FOR ANY DIRECT, INDIRECT, INCIDENTAL, SPECIAL, EXEMPLARY, OR CONSEQUENTIAL
# DAMAGES (INCLUDING, BUT NOT LIMITED TO, PROCUREMENT OF SUBSTITUTE GOODS OR
# SERVICES; LOSS OF USE, DATA, OR PROFITS; OR BUSINESS INTERRUPTION) HOWEVER
# CAUSED AND ON ANY THEORY OF LIABILITY, WHETHER IN CONTRACT, STRICT LIABILITY,
# OR TORT (INCLUDING NEGLIGENCE OR OTHERWISE) ARISING IN ANY WAY OUT OF THE USE
# OF THIS SOFTWARE, EVEN IF ADVISED OF THE POSSIBILITY OF SUCH DAMAGE.

"""
.. moduleauthor:: Adolfo Gómez, dkmaster at dkmon dot com
"""
import logging
import typing

from django.db import models
from django.db.models import signals, Q, Count

from uds.core.util import log

from .authenticator import Authenticator
from .util import UnsavedForeignKey
from .util import NEVER
from .util import getSqlDatetime
from .uuid_model import UUIDModel

# Not imported at runtime, just for type checking
if typing.TYPE_CHECKING:
    from uds.core import auths
    from uds.models import Group, UserService


logger = logging.getLogger(__name__)


class User(UUIDModel):
    """
    This class represents a single user, associated with one authenticator
    """
    manager : 'models.ForeignKey[User, Authenticator]' = UnsavedForeignKey(Authenticator, on_delete=models.CASCADE, related_name='users')
    name = models.CharField(max_length=128, db_index=True)
    real_name = models.CharField(max_length=128)
    comments = models.CharField(max_length=256)
    state = models.CharField(max_length=1, db_index=True)
    password = models.CharField(max_length=128, default='')  # Only used on "internal" sources
    staff_member = models.BooleanField(default=False)  # Staff members can login to admin
    is_admin = models.BooleanField(default=False)  # is true, this is a super-admin
    last_access = models.DateTimeField(default=NEVER)
    parent = models.CharField(max_length=50, default=None, null=True)
    created = models.DateTimeField(default=getSqlDatetime, blank=True)

    # "fake" declarations for type checking
    objects: 'models.BaseManager[User]'
    groups: 'models.QuerySet[Group]'
    userServices: 'models.QuerySet[UserService]'

    class Meta(UUIDModel.Meta):
        """
        Meta class to declare default order and unique multiple field index
        """
        unique_together = (("manager", "name"),)
        ordering = ('name',)
        app_label = 'uds'

    def getUsernameForAuth(self) -> str:
        """
        Return the username transformed for authentication.
        This transformation is used for transports only, not for transforming
        anything at login time. Transports that will need the username, will invoke
        this method.
        The manager (an instance of uds.core.auths.Authenticator), can transform the database stored username
        so we can, for example, add @domain in some cases.
        """
        return self.getManager().getForAuth(self.name)

    @property
    def pretty_name(self) -> str:
        return self.name + '@' + self.manager.name

    def getManager(self) -> 'auths.Authenticator':
        """
        Returns the authenticator object that owns this user.

        :note: The returned value is an instance of the authenticator class used to manage this user, not a db record.
        """
        return self.manager.getInstance()

    def isStaff(self) -> bool:
        """
        Return true if this user is admin or staff member
        """
        return self.staff_member or self.is_admin

    def prefs(self, modName) -> typing.Dict:
        """
        Returns the preferences for this user for the provided module name.

        Usually preferences will be associated with transports, but can be preferences registered by ANY module.

        Args:
            modName: name of the module to get preferences for


        Returns:

            The preferences for the module specified as a dictionary (can be empty if module is not found).

            If the module exists, the preferences will always contain something, but may be the values are the default ones.

        """
        from uds.core.managers.user_preferences import UserPrefsManager
        return UserPrefsManager.manager().getPreferencesForUser(modName, self)

    def updateLastAccess(self) -> None:
        """
        Updates the last access for this user with the current time of the sql server
        """
        self.last_access = getSqlDatetime()
        self.save(update_fields=['last_access'])

    def logout(self) -> typing.Optional[str]:
        """
        Invoked to log out this user
        Returns the url where to redirect user, or None if default url will be used
        """
        return self.getManager().logout(self.name)

    def getGroups(self) -> typing.Generator['Group', None, None]:
        """
        returns the groups (and metagroups) this user belongs to
        """
        if self.parent:
            try:
                usr = User.objects.prefetch_related('authenticator', 'groups').get(uuid=self.parent)
            except Exception:  # If parent do not exists
                usr = self
        else:
            usr = self

        grps: typing.List[int] = []

        for g in usr.groups.filter(is_meta=False):
            grps.append(g.id)
            yield g

        # Locate metagroups
        for g in (self.manager.groups.filter(is_meta=True)
                    .annotate(number_groups=Count('groups'))  # g.groups.count() 
                    .annotate(number_belongs_meta=Count('groups', filter=Q(groups__id__in=grps))) # g.groups.filter(id__in=grps).count()
            ):
            numberGroupsBelongingInMeta: int = g.number_belongs_meta 

            logger.debug('gn = %s', numberGroupsBelongingInMeta)
            logger.debug('groups count: %s', g.number_groups) 

            if g.meta_if_any is True and numberGroupsBelongingInMeta > 0:
                numberGroupsBelongingInMeta = g.number_groups

            logger.debug('gn after = %s', numberGroupsBelongingInMeta)

            # If a meta group is empty, all users belongs to it. we can use gn != 0 to check that if it is empty, is not valid
            if numberGroupsBelongingInMeta == g.number_groups:  
                # This group matches
                yield g

    def __str__(self):
        return 'User {} (id:{}) from auth {}'.format(self.name, self.id, self.manager.name)

    @staticmethod
    def beforeDelete(sender, **kwargs):
        """
        Used to invoke the Service class "Destroy" before deleting it from database.

        In this case, this method ensures that the user has no userServices assigned and, if it has,
        mark those services for removal

        :note: If destroy raises an exception, the deletion is not taken.
        """
        toDelete = kwargs['instance']

        # first, we invoke removeUser. If this raises an exception, user will not
        # be removed
        toDelete.getManager().removeUser(toDelete.name)

        # now removes all "child" of this user, if it has children
        User.objects.filter(parent=toDelete.id).delete()

        # Remove related logs
        log.clearLogs(toDelete)

        # Removes all user services assigned to this user (unassign it and mark for removal)
        for us in toDelete.userServices.all():
            us.assignToUser(None)
            us.remove()

        logger.debug('Deleted user %s', toDelete)


signals.pre_delete.connect(User.beforeDelete, sender=User)<|MERGE_RESOLUTION|>--- conflicted
+++ resolved
@@ -1,11 +1,7 @@
 # -*- coding: utf-8 -*-
 
 #
-<<<<<<< HEAD
-# Copyright (c) 2012-2020 Virtual Cable S.L.U.
-=======
 # Copyright (c) 2012-2021 Virtual Cable S.L.U.
->>>>>>> 20f2e4fd
 # All rights reserved.
 #
 # Redistribution and use in source and binary forms, with or without modification,
