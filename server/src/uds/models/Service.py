# -*- coding: utf-8 -*-

#
# Copyright (c) 2012 Virtual Cable S.L.
# All rights reserved.
#
# Redistribution and use in source and binary forms, with or without modification,
# are permitted provided that the following conditions are met:
#
#    * Redistributions of source code must retain the above copyright notice,
#      this list of conditions and the following disclaimer.
#    * Redistributions in binary form must reproduce the above copyright notice,
#      this list of conditions and the following disclaimer in the documentation
#      and/or other materials provided with the distribution.
#    * Neither the name of Virtual Cable S.L. nor the names of its contributors
#      may be used to endorse or promote products derived from this software
#      without specific prior written permission.
#
# THIS SOFTWARE IS PROVIDED BY THE COPYRIGHT HOLDERS AND CONTRIBUTORS "AS IS"
# AND ANY EXPRESS OR IMPLIED WARRANTIES, INCLUDING, BUT NOT LIMITED TO, THE
# IMPLIED WARRANTIES OF MERCHANTABILITY AND FITNESS FOR A PARTICULAR PURPOSE ARE
# DISCLAIMED. IN NO EVENT SHALL THE COPYRIGHT HOLDER OR CONTRIBUTORS BE LIABLE
# FOR ANY DIRECT, INDIRECT, INCIDENTAL, SPECIAL, EXEMPLARY, OR CONSEQUENTIAL
# DAMAGES (INCLUDING, BUT NOT LIMITED TO, PROCUREMENT OF SUBSTITUTE GOODS OR
# SERVICES; LOSS OF USE, DATA, OR PROFITS; OR BUSINESS INTERRUPTION) HOWEVER
# CAUSED AND ON ANY THEORY OF LIABILITY, WHETHER IN CONTRACT, STRICT LIABILITY,
# OR TORT (INCLUDING NEGLIGENCE OR OTHERWISE) ARISING IN ANY WAY OUT OF THE USE
# OF THIS SOFTWARE, EVEN IF ADVISED OF THE POSSIBILITY OF SUCH DAMAGE.

"""
.. moduleauthor:: Adolfo Gómez, dkmaster at dkmon dot com
"""

from __future__ import unicode_literals

from django.db import models
from django.db.models import signals
from django.utils.encoding import python_2_unicode_compatible

from uds.core.Environment import Environment
from uds.core.util import log
from uds.core.util import unique
from uds.models.ManagedObjectModel import ManagedObjectModel
from uds.models.Tag import TaggingMixin
from uds.models.Proxy import Proxy
from uds.core.util import connection

from uds.models.Provider import Provider

import logging
import six

<<<<<<< HEAD

__updated__ = '2017-05-10'

=======
__updated__ = '2018-06-12'
>>>>>>> 7bdb3d77

logger = logging.getLogger(__name__)


@python_2_unicode_compatible
class Service(ManagedObjectModel, TaggingMixin):
    """
    A Service represents an specidied type of service offered to final users, with it configuration (i.e. a KVM Base Machine for cloning
    or a Terminal Server configuration).
    """
    # pylint: disable=model-missing-unicode
    provider = models.ForeignKey(Provider, related_name='services', on_delete=models.CASCADE)

    # Proxy for this service
    proxy = models.ForeignKey(Proxy, null=True, blank=True, related_name='services', on_delete=models.CASCADE)


    class Meta(ManagedObjectModel.Meta):
        """
        Meta class to declare default order and unique multiple field index
        """
        ordering = ('name',)
        unique_together = (("provider", "name"),)
        app_label = 'uds'

    def getEnvironment(self):
        """
        Returns an environment valid for the record this object represents
        """
        # from uds.core.util.UniqueMacGenerator import UniqueMacGenerator
        # from uds.core.util.UniqueNameGenerator import UniqueNameGenerator

        return Environment.getEnvForTableElement(
            self._meta.verbose_name,
            self.id,
            {
                'mac': unique.UniqueMacGenerator,
                'name': unique.UniqueNameGenerator,
                'id': unique.UniqueGIDGenerator,
            }
        )

    def getInstance(self, values=None):
        """
        Instantiates the object this record contains.

        Every single record of Provider model, represents an object.

        Args:
           values (list): Values to pass to constructor. If no values are especified,
                          the object is instantiated empty and them de-serialized from stored data.

        Returns:
            The instance Instance of the class this provider represents

        Raises:
        """
        if self._cachedInstance is not None and values is None:
            # logger.debug('Got cached instance instead of deserializing a new one for {}'.format(self.name))
            return self._cachedInstance
        # logger.debug('No cached instance for {}, getting from DB'.format(self.name))

        prov = self.provider.getInstance()
        sType = prov.getServiceByType(self.data_type)
        env = self.getEnvironment()
        obj = sType(env, prov, values)
        self.deserialize(obj, values)

        self._cachedInstance = obj

        return obj

    def getType(self):
        """
        Get the type of the object this record represents.

        The type is Python type, it obtains this type from ServiceProviderFactory and associated record field.

        Returns:
            The python type for this record object

        :note: We only need to get info from this, not access specific data (class specific info)
        """
        return self.provider.getType().getServiceByType(self.data_type)

    def isInMaintenance(self):
        return self.provider is not None and self.provider.isInMaintenance()

    def testServer(self, host, port, timeout=4):
        if self.proxy is not None:
            return self.proxy.doTestServer(host, port, timeout)
        return connection.testServer(host, six.text_type(port), timeout)

    def __str__(self):
        return u"{0} of type {1} (id:{2})".format(self.name, self.data_type, self.id)

    @staticmethod
    def beforeDelete(sender, **kwargs):
        """
        Used to invoke the Service class "Destroy" before deleting it from database.

        The main purpuse of this hook is to call the "destroy" method of the object to delete and
        to clear related data of the object (environment data such as own storage, cache, etc...

        :note: If destroy raises an exception, the deletion is not taken.
        """
        from uds.core.util.permissions import clean
        toDelete = kwargs['instance']

        logger.debug('Before delete service {}'.format(toDelete))
        # Only tries to get instance if data is not empty
        if toDelete.data != '':
            s = toDelete.getInstance()
            s.destroy()
            s.env.clearRelatedData()

        # Clears related logs
        log.clearLogs(toDelete)

        # Clears related permissions
        clean(toDelete)


# : Connects a pre deletion signal to Service
signals.pre_delete.connect(Service.beforeDelete, sender=Service)<|MERGE_RESOLUTION|>--- conflicted
+++ resolved
@@ -50,13 +50,7 @@
 import logging
 import six
 
-<<<<<<< HEAD
-
-__updated__ = '2017-05-10'
-
-=======
 __updated__ = '2018-06-12'
->>>>>>> 7bdb3d77
 
 logger = logging.getLogger(__name__)
 
@@ -117,7 +111,6 @@
         if self._cachedInstance is not None and values is None:
             # logger.debug('Got cached instance instead of deserializing a new one for {}'.format(self.name))
             return self._cachedInstance
-        # logger.debug('No cached instance for {}, getting from DB'.format(self.name))
 
         prov = self.provider.getInstance()
         sType = prov.getServiceByType(self.data_type)
@@ -179,6 +172,5 @@
         # Clears related permissions
         clean(toDelete)
 
-
 # : Connects a pre deletion signal to Service
 signals.pre_delete.connect(Service.beforeDelete, sender=Service)