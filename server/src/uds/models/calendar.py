--- conflicted
+++ resolved
@@ -67,13 +67,9 @@
 
     # Override default save to add uuid
     def save(
-<<<<<<< HEAD
         self,
         *args,
         **kwargs
-=======
-        self, force_insert=False, force_update=False, using=None, update_fields=None
->>>>>>> 562e9201
     ):
         logger.debug('Saving calendar')
 
