# -*- coding: utf-8 -*-

#
# Copyright (c) 2012 Virtual Cable S.L.
# All rights reserved.
#
# Redistribution and use in source and binary forms, with or without modification,
# are permitted provided that the following conditions are met:
#
#    * Redistributions of source code must retain the above copyright notice,
#      this list of conditions and the following disclaimer.
#    * Redistributions in binary form must reproduce the above copyright notice,
#      this list of conditions and the following disclaimer in the documentation
#      and/or other materials provided with the distribution.
#    * Neither the name of Virtual Cable S.L. nor the names of its contributors
#      may be used to endorse or promote products derived from this software
#      without specific prior written permission.
#
# THIS SOFTWARE IS PROVIDED BY THE COPYRIGHT HOLDERS AND CONTRIBUTORS "AS IS"
# AND ANY EXPRESS OR IMPLIED WARRANTIES, INCLUDING, BUT NOT LIMITED TO, THE
# IMPLIED WARRANTIES OF MERCHANTABILITY AND FITNESS FOR A PARTICULAR PURPOSE ARE
# DISCLAIMED. IN NO EVENT SHALL THE COPYRIGHT HOLDER OR CONTRIBUTORS BE LIABLE
# FOR ANY DIRECT, INDIRECT, INCIDENTAL, SPECIAL, EXEMPLARY, OR CONSEQUENTIAL
# DAMAGES (INCLUDING, BUT NOT LIMITED TO, PROCUREMENT OF SUBSTITUTE GOODS OR
# SERVICES; LOSS OF USE, DATA, OR PROFITS; OR BUSINESS INTERRUPTION) HOWEVER
# CAUSED AND ON ANY THEORY OF LIABILITY, WHETHER IN CONTRACT, STRICT LIABILITY,
# OR TORT (INCLUDING NEGLIGENCE OR OTHERWISE) ARISING IN ANY WAY OUT OF THE USE
# OF THIS SOFTWARE, EVEN IF ADVISED OF THE POSSIBILITY OF SUCH DAMAGE.

"""
.. moduleauthor:: Adolfo Gómez, dkmaster at dkmon dot com
"""

# pylint: disable=model-missing-unicode, too-many-public-methods

from __future__ import unicode_literals

from django.db import models
from django.db.models import signals
from django.utils.encoding import python_2_unicode_compatible

from uds.core.Environment import Environment
from uds.core.util import log
from uds.core.util import unique
from uds.core.util.State import State
from uds.models.UUIDModel import UUIDModel

from uds.models.ServicesPool import DeployedService
from uds.models.ServicesPoolPublication import DeployedServicePublication

from uds.models.User import User

from uds.models.Util import NEVER
from uds.models.Util import getSqlDatetime

import six
import pickle
import logging

<<<<<<< HEAD
__updated__ = '2017-09-29'

=======
__updated__ = '2017-11-29'
>>>>>>> 81dd4e3b

logger = logging.getLogger(__name__)


@python_2_unicode_compatible
class UserService(UUIDModel):
    """
    This is the base model for assigned user service and cached user services.
    This are the real assigned services to users. DeployedService is the container (the group) of this elements.
    """

    # The reference to deployed service is used to accelerate the queries for different methods, in fact its redundant cause we can access to the deployed service
    # through publication, but queries are much more simple
    deployed_service = models.ForeignKey(DeployedService, on_delete=models.CASCADE, related_name='userServices')
    publication = models.ForeignKey(DeployedServicePublication, on_delete=models.CASCADE, null=True, blank=True, related_name='userServices')

    unique_id = models.CharField(max_length=128, default='', db_index=True)  # User by agents to locate machine
    friendly_name = models.CharField(max_length=128, default='')
    # We need to keep separated two differents os states so service operations (move beween caches, recover service) do not affects os manager state
    state = models.CharField(max_length=1, default=State.PREPARING, db_index=True)  # We set index so filters at cache level executes faster
    os_state = models.CharField(max_length=1, default=State.PREPARING)  # The valid values for this field are PREPARE and USABLE
    state_date = models.DateTimeField(auto_now_add=True, db_index=True)
    creation_date = models.DateTimeField(db_index=True)
    data = models.TextField(default='')
    user = models.ForeignKey(User, on_delete=models.CASCADE, related_name='userServices', null=True, blank=True, default=None)
    in_use = models.BooleanField(default=False)
    in_use_date = models.DateTimeField(default=NEVER)
    cache_level = models.PositiveSmallIntegerField(db_index=True, default=0)  # Cache level must be 1 for L1 or 2 for L2, 0 if it is not cached service

    src_hostname = models.CharField(max_length=64, default='')
    src_ip = models.CharField(max_length=15, default='')

    cluster_node = models.CharField(max_length=128, default=None, blank=True, null=True, db_index=True)

    # "Secret" url used to communicate (send message) to services
    # if This is None, communication is not possible
    # The communication is done using POST via REST & Json
    # comms_url = models.CharField(max_length=256, default=None, null=True, blank=True)

    # objects = LockingManager() This model is on an innoDb table, so we do not need the locking manager anymore

    class Meta(UUIDModel.Meta):
        """
        Meta class to declare default order and unique multiple field index
        """
        db_table = 'uds__user_service'
        ordering = ('creation_date',)
        app_label = 'uds'
        index_together = (
            'deployed_service',
            'cache_level',
            'state'
        )

    @property
    def name(self):
        """
        Simple accessor to deployed service name plus unique name
        """
        return "{}\\{}".format(self.deployed_service.name, self.friendly_name)

    def getEnvironment(self):
        """
        Returns an environment valid for the record this object represents.

        In the case of the user, there is an instatiation of "generators".
        Right now, there is two generators provided to child instance objects, that are
        valid for generating unique names and unique macs. In a future, there could be more generators

        To access this generators, use the Envirnment class, and the keys 'name' and 'mac'.

        (see related classes uds.core.util.UniqueNameGenerator and uds.core.util.UniqueMacGenerator)
        """
        return Environment.getEnvForTableElement(
            self._meta.verbose_name,
            self.id,
            {
                'mac': unique.UniqueMacGenerator,
                'name': unique.UniqueNameGenerator,
                'id': unique.UniqueGIDGenerator,
            }
        )

    def getInstance(self):
        """
        Instantiates the object this record contains. In this case, the instantiated object needs also
        the os manager and the publication, so we also instantiate those here.

        Every single record of UserService model, represents an object.

        Args:
           values (list): Values to pass to constructor. If no values are especified,
                          the object is instantiated empty and them de-serialized from stored data.

        Returns:
            The instance Instance of the class this provider represents

        Raises:
        """
        # We get the service instance, publication instance and osmanager instance
        ds = self.deployed_service
        serviceInstance = ds.service.getInstance()
        if serviceInstance.needsManager is False:
            osmanagerInstance = None
        else:
            osmanagerInstance = ds.osmanager.getInstance()
        # We get active publication
        publicationInstance = None
        try:  # We may have deleted publication...
            if self.publication is not None:
                publicationInstance = self.publication.getInstance()
        except Exception as e:
            # The publication to witch this item points to, does not exists
            self.publication = None
            logger.error("Got exception at getInstance of an userService {0} : {1}".format(e.__class__, e))
        if serviceInstance.deployedType is None:
            raise Exception('Class {0} needs deployedType but it is not defined!!!'.format(serviceInstance.__class__.__name__))
        us = serviceInstance.deployedType(self.getEnvironment(), service=serviceInstance, publication=publicationInstance, osmanager=osmanagerInstance, dbservice=self)
        if self.data != '' and self.data is not None:
            us.unserialize(self.data)
        return us

    def updateData(self, us):
        """
        Updates the data field with the serialized :py:class:uds.core.services.UserDeployment

        Args:
            dsp: :py:class:uds.core.services.UserDeployment to serialize

        :note: This method do not saves the updated record, just updates the field
        """
        self.data = us.serialize()

    def getName(self):
        """
        Returns the name of the user deployed service
        """
        if self.friendly_name == '':
            si = self.getInstance()
            self.friendly_name = si.getName()
            self.updateData(si)

        return self.friendly_name

    def getUniqueId(self):
        """
        Returns the unique id of the user deployed service
        """
        if self.unique_id == '':
            si = self.getInstance()
            self.unique_id = si.getUniqueId()
            self.updateData(si)
        return self.unique_id

    def storeValue(self, name, value):
        """
        Stores a value inside custom storage

        Args:
            name: Name of the value to store
            value: Value of the value to store
        """
        # Store value as a property
        self.setProperty(name, value)

    def recoverValue(self, name):
        """
        Recovers a value from custom storage

        Args:
            name: Name of values to recover

        Returns:
            Stored value, None if no value was stored
        """
        val = self.getProperty(name)

        # To transition between old stor at storage table and new properties table
        # If value is found on property, use it, else, try to recover it from storage
        if val is None:
            val = self.getEnvironment().storage.get(name)
        return val

    def setConnectionSource(self, ip, hostname=''):
        """
        Notifies that the last access to this service was initiated from provided params

        Args:
            ip: Ip from where the connection was initiated
            hostname: Hostname from where the connection was initiated

        Returns:
            Nothing
        """
        self.src_ip = ip
        self.src_hostname = hostname
        self.save()

    def getConnectionSource(self):
        """
        Returns stored connection source data (ip & hostname)

        Returns:
            An array of two elements, first is the ip & second is the hostname

        :note: If the transport did not notified this data, this may be "empty"
        """
        return [self.src_ip, self.src_hostname]

    def getOsManager(self):
        return self.deployed_service.osmanager

    def needsOsManager(self):
        """
        Returns True if this User Service needs an os manager (i.e. parent services pools is marked to use an os manager)
        """
        return self.getOsManager() is not None

    def transformsUserOrPasswordForService(self):
        """
        If the os manager changes the username or the password, this will return True
        """
        return self.deployed_service.transformsUserOrPasswordForService()

    def processUserPassword(self, username, password):
        """
        Before accessing a service by a transport, we can request
        the service to "transform" the username & password that the transport
        will use to connect to that service.

        This method is here so transport USE it before using the username/password
        provided by user or by own transport configuration.

        Args:
            username: the username that will be used to connect to service
            password: the password that will be used to connect to service

        Return:
            An array of two elements, first is transformed username, second is
            transformed password.

        :note: This method MUST be invoked by transport before using credentials passed to getHtml.
        """
        ds = self.deployed_service
        serviceInstance = ds.service.getInstance()
        if serviceInstance.needsManager is False:
            return [username, password]

        return ds.osmanager.getInstance().processUserPassword(self, username, password)

    def setState(self, state):
        """
        Updates the state of this object and, optionally, saves it

        Args:
            state: new State to store at record

            save: Defaults to true. If false, record will not be saved to db, just modified

        """
        logger.debug(' *** Setting state to {} from {} for {}'.format(State.toString(state), State.toString(self.state), self))

        if state != self.state:
            self.state_date = getSqlDatetime()
            self.state = state

    def setOsState(self, state):
        """
        Updates the os state (state of the os) of this object and, optionally, saves it

        Args:
            state: new State to store at record

            save: Defaults to true. If false, record will not be saved to db, just modified

        """
        if state != self.os_state:
            self.state_date = getSqlDatetime()
            self.os_state = state

    def assignToUser(self, user):
        """
        Assigns this user deployed service to an user.

        Args:
            user: User to assing to (db record)
        """
        self.cache_level = 0
        self.state_date = getSqlDatetime()
        self.user = user

    def setInUse(self, state):
        """
        Set the "in_use" flag for this user deployed service

        Args:
            state: State to set to the "in_use" flag of this record

        :note: If the state is Fase (set to not in use), a check for removal of this deployed service is launched.
        """
        from uds.core.managers.UserServiceManager import UserServiceManager
        self.in_use = state
        self.in_use_date = getSqlDatetime()

        # Start/stop accounting
        if state is True:
            self.startUsageAccounting()
        else:
            self.stopUsageAccounting()

        if state is False:  # Service released, check y we should mark it for removal
            # If our publication is not current, mark this for removal
            UserServiceManager.manager().checkForRemoval(self)

    def startUsageAccounting(self):
        # 1.- If do not have any account associated, do nothing
        # 2.- If called but already accounting, do nothing
        # 3.- If called and not accounting, start accounting
        if self.deployed_service.account is None or hasattr(self, 'accounting'):  # accounting comes from AccountUsage, and is a OneToOneRelation with UserService
            return

        self.deployed_service.account.startUsageAccounting(self)

    def stopUsageAccounting(self):
        # 1.- If do not have any accounter associated, do nothing
        # 2.- If called but not accounting, do nothing
        # 3.- If called and accounting, stop accounting
        if self.deployed_service.account is None or hasattr(self, 'accounting') is False:
            return

        self.deployed_service.account.stopUsageAccounting(self)


    def isUsable(self):
        """
        Returns if this service is usable
        """
        return State.isUsable(self.state)

    def isPreparing(self):
        """
        Returns if this service is in preparation (not ready to use, but in its way to be so...)
        """
        return State.isPreparing(self.state)

    def isReady(self):
        """
        Returns if this service is ready (not preparing or marked for removal)
        """
        # Call to isReady of the instance
        from uds.core.managers.UserServiceManager import UserServiceManager
        return UserServiceManager.manager().isReady(self)

    def isInMaintenance(self):
        return self.deployed_service.isInMaintenance()

    def remove(self):
        """
        Mark this user deployed service for removal
        """
        self.setState(State.REMOVABLE)
        self.save()

    def release(self):
        """
        A much more convenient method that "remove" for some situations..
        """
        self.remove()

    def cancel(self):
        """
        Asks the UserServiceManager to cancel the current operation of this user deployed service.
        """
        from uds.core.managers.UserServiceManager import UserServiceManager
        UserServiceManager.manager().cancel(self)

    def removeOrCancel(self):
        """
        Marks for removal or cancels it, depending on state
        """
        if self.isUsable():
            self.remove()
        else:
            self.cancel()

    def moveToLevel(self, cacheLevel):
        """
        Moves cache items betwen levels, managed directly

        Args:
            cacheLevel: New cache level to put object in
        """
        from uds.core.managers.UserServiceManager import UserServiceManager
        UserServiceManager.manager().moveToLevel(self, cacheLevel)

    @staticmethod
    def getUserAssignedServices(user):
        """
        Return DeployedUserServices (not deployed services) that this user owns and are assignable
        For this to happen, we locate all user services assigned to this user, and we keep those that:
        * Must assign service manually
        This method is probably slow, but i don't think a user will have more than a bunch of services assigned
        @returns and array of dicts with id, name and transports
        """
        logger.debug("Filtering assigned services for user {0}".format(user))
        res = []
        for us in UserService.objects.filter(user=user):
            if us.deployed_service.state != State.ACTIVE:  # Do not show removing or removed services
                continue
            usi = us.getInstance()
            if usi.service().mustAssignManually is False:
                continue
            res.append({'id': us.id, 'name': usi.getName(), 'transports': us.deployed_service.transports, 'service': us})
        return res

    def getProperty(self, propName, default=None):
        try:
            val = self.properties.get(name=propName).value
            return val if val is not '' else default  # Empty string is null
        except Exception:
            return default

    def getProperties(self):
        """
        Retrieves all properties as a dictionary
        The number of properties per item is expected to be "relatively small" (no more than 5 items?)
        """
        dct = {}
        for v in self.properties.all():
            dct[v.name] = v.value
        return dct

    def setProperty(self, propName, propValue):
        prop, _ = self.properties.get_or_create(name=propName)
        prop.value = propValue if propValue is not None else ''
        prop.save()

    def setCommsUrl(self, commsUrl=None):
        self.setProperty('comms_url', commsUrl)

    def getCommsUrl(self):
        return self.getProperty('comms_url', None)

    def logIP(self, ip=None):
        self.setProperty('ip', ip)

    def getLoggedIP(self):
        return self.getProperty('ip', '0.0.0.0')

    def isValidPublication(self):
        """
        Returns True if this user service does not needs an publication, or if this deployed service publication is the current one
        """
        return self.deployed_service.service.getType().publicationType is None or self.publication == self.deployed_service.activePublication()

    def testServer(self, host, port, timeout=4):
        return self.deployed_service.testServer(host, port, timeout)

    def __str__(self):
        return "User service {0}, cache_level {1}, user {2}, name {3}, state {4}:{5}".format(self.id, self.cache_level, self.user, self.friendly_name,
                                                                                             State.toString(self.state), State.toString(self.os_state))

    @staticmethod
    def beforeDelete(sender, **kwargs):
        """
        Used to invoke the Service class "Destroy" before deleting it from database.

        The main purpuse of this hook is to call the "destroy" method of the object to delete and
        to clear related data of the object (environment data such as own storage, cache, etc...

        :note: If destroy raises an exception, the deletion is not taken.
        """
        toDelete = kwargs['instance']
        toDelete.getEnvironment().clearRelatedData()

        # Clear related logs to this user service
        log.clearLogs(toDelete)

        logger.debug('Deleted user service {0}'.format(toDelete))


# Connects a pre deletion signal to Authenticator
signals.pre_delete.connect(UserService.beforeDelete, sender=UserService)<|MERGE_RESOLUTION|>--- conflicted
+++ resolved
@@ -27,9 +27,9 @@
 # OR TORT (INCLUDING NEGLIGENCE OR OTHERWISE) ARISING IN ANY WAY OUT OF THE USE
 # OF THIS SOFTWARE, EVEN IF ADVISED OF THE POSSIBILITY OF SUCH DAMAGE.
 
-"""
+'''
 .. moduleauthor:: Adolfo Gómez, dkmaster at dkmon dot com
-"""
+'''
 
 # pylint: disable=model-missing-unicode, too-many-public-methods
 
@@ -53,26 +53,19 @@
 from uds.models.Util import NEVER
 from uds.models.Util import getSqlDatetime
 
-import six
-import pickle
 import logging
 
-<<<<<<< HEAD
-__updated__ = '2017-09-29'
-
-=======
 __updated__ = '2017-11-29'
->>>>>>> 81dd4e3b
 
 logger = logging.getLogger(__name__)
 
 
 @python_2_unicode_compatible
 class UserService(UUIDModel):
-    """
+    '''
     This is the base model for assigned user service and cached user services.
     This are the real assigned services to users. DeployedService is the container (the group) of this elements.
-    """
+    '''
 
     # The reference to deployed service is used to accelerate the queries for different methods, in fact its redundant cause we can access to the deployed service
     # through publication, but queries are much more simple
@@ -105,9 +98,9 @@
     # objects = LockingManager() This model is on an innoDb table, so we do not need the locking manager anymore
 
     class Meta(UUIDModel.Meta):
-        """
+        '''
         Meta class to declare default order and unique multiple field index
-        """
+        '''
         db_table = 'uds__user_service'
         ordering = ('creation_date',)
         app_label = 'uds'
@@ -119,13 +112,13 @@
 
     @property
     def name(self):
-        """
+        '''
         Simple accessor to deployed service name plus unique name
-        """
+        '''
         return "{}\\{}".format(self.deployed_service.name, self.friendly_name)
 
     def getEnvironment(self):
-        """
+        '''
         Returns an environment valid for the record this object represents.
 
         In the case of the user, there is an instatiation of "generators".
@@ -135,7 +128,7 @@
         To access this generators, use the Envirnment class, and the keys 'name' and 'mac'.
 
         (see related classes uds.core.util.UniqueNameGenerator and uds.core.util.UniqueMacGenerator)
-        """
+        '''
         return Environment.getEnvForTableElement(
             self._meta.verbose_name,
             self.id,
@@ -147,7 +140,7 @@
         )
 
     def getInstance(self):
-        """
+        '''
         Instantiates the object this record contains. In this case, the instantiated object needs also
         the os manager and the publication, so we also instantiate those here.
 
@@ -161,7 +154,7 @@
             The instance Instance of the class this provider represents
 
         Raises:
-        """
+        '''
         # We get the service instance, publication instance and osmanager instance
         ds = self.deployed_service
         serviceInstance = ds.service.getInstance()
@@ -186,20 +179,20 @@
         return us
 
     def updateData(self, us):
-        """
+        '''
         Updates the data field with the serialized :py:class:uds.core.services.UserDeployment
 
         Args:
             dsp: :py:class:uds.core.services.UserDeployment to serialize
 
         :note: This method do not saves the updated record, just updates the field
-        """
+        '''
         self.data = us.serialize()
 
     def getName(self):
-        """
+        '''
         Returns the name of the user deployed service
-        """
+        '''
         if self.friendly_name == '':
             si = self.getInstance()
             self.friendly_name = si.getName()
@@ -208,9 +201,9 @@
         return self.friendly_name
 
     def getUniqueId(self):
-        """
+        '''
         Returns the unique id of the user deployed service
-        """
+        '''
         if self.unique_id == '':
             si = self.getInstance()
             self.unique_id = si.getUniqueId()
@@ -218,18 +211,18 @@
         return self.unique_id
 
     def storeValue(self, name, value):
-        """
+        '''
         Stores a value inside custom storage
 
         Args:
             name: Name of the value to store
             value: Value of the value to store
-        """
+        '''
         # Store value as a property
         self.setProperty(name, value)
 
     def recoverValue(self, name):
-        """
+        '''
         Recovers a value from custom storage
 
         Args:
@@ -237,7 +230,7 @@
 
         Returns:
             Stored value, None if no value was stored
-        """
+        '''
         val = self.getProperty(name)
 
         # To transition between old stor at storage table and new properties table
@@ -247,7 +240,7 @@
         return val
 
     def setConnectionSource(self, ip, hostname=''):
-        """
+        '''
         Notifies that the last access to this service was initiated from provided params
 
         Args:
@@ -256,39 +249,39 @@
 
         Returns:
             Nothing
-        """
+        '''
         self.src_ip = ip
         self.src_hostname = hostname
         self.save()
 
     def getConnectionSource(self):
-        """
+        '''
         Returns stored connection source data (ip & hostname)
 
         Returns:
             An array of two elements, first is the ip & second is the hostname
 
         :note: If the transport did not notified this data, this may be "empty"
-        """
+        '''
         return [self.src_ip, self.src_hostname]
 
     def getOsManager(self):
         return self.deployed_service.osmanager
 
     def needsOsManager(self):
-        """
+        '''
         Returns True if this User Service needs an os manager (i.e. parent services pools is marked to use an os manager)
-        """
+        '''
         return self.getOsManager() is not None
 
     def transformsUserOrPasswordForService(self):
-        """
+        '''
         If the os manager changes the username or the password, this will return True
-        """
+        '''
         return self.deployed_service.transformsUserOrPasswordForService()
 
     def processUserPassword(self, username, password):
-        """
+        '''
         Before accessing a service by a transport, we can request
         the service to "transform" the username & password that the transport
         will use to connect to that service.
@@ -305,7 +298,7 @@
             transformed password.
 
         :note: This method MUST be invoked by transport before using credentials passed to getHtml.
-        """
+        '''
         ds = self.deployed_service
         serviceInstance = ds.service.getInstance()
         if serviceInstance.needsManager is False:
@@ -314,7 +307,7 @@
         return ds.osmanager.getInstance().processUserPassword(self, username, password)
 
     def setState(self, state):
-        """
+        '''
         Updates the state of this object and, optionally, saves it
 
         Args:
@@ -322,15 +315,13 @@
 
             save: Defaults to true. If false, record will not be saved to db, just modified
 
-        """
-        logger.debug(' *** Setting state to {} from {} for {}'.format(State.toString(state), State.toString(self.state), self))
-
+        '''
         if state != self.state:
             self.state_date = getSqlDatetime()
             self.state = state
 
     def setOsState(self, state):
-        """
+        '''
         Updates the os state (state of the os) of this object and, optionally, saves it
 
         Args:
@@ -338,31 +329,31 @@
 
             save: Defaults to true. If false, record will not be saved to db, just modified
 
-        """
+        '''
         if state != self.os_state:
             self.state_date = getSqlDatetime()
             self.os_state = state
 
     def assignToUser(self, user):
-        """
+        '''
         Assigns this user deployed service to an user.
 
         Args:
             user: User to assing to (db record)
-        """
+        '''
         self.cache_level = 0
         self.state_date = getSqlDatetime()
         self.user = user
 
     def setInUse(self, state):
-        """
+        '''
         Set the "in_use" flag for this user deployed service
 
         Args:
             state: State to set to the "in_use" flag of this record
 
         :note: If the state is Fase (set to not in use), a check for removal of this deployed service is launched.
-        """
+        '''
         from uds.core.managers.UserServiceManager import UserServiceManager
         self.in_use = state
         self.in_use_date = getSqlDatetime()
@@ -397,21 +388,21 @@
 
 
     def isUsable(self):
-        """
+        '''
         Returns if this service is usable
-        """
+        '''
         return State.isUsable(self.state)
 
     def isPreparing(self):
-        """
+        '''
         Returns if this service is in preparation (not ready to use, but in its way to be so...)
-        """
+        '''
         return State.isPreparing(self.state)
 
     def isReady(self):
-        """
+        '''
         Returns if this service is ready (not preparing or marked for removal)
-        """
+        '''
         # Call to isReady of the instance
         from uds.core.managers.UserServiceManager import UserServiceManager
         return UserServiceManager.manager().isReady(self)
@@ -420,53 +411,53 @@
         return self.deployed_service.isInMaintenance()
 
     def remove(self):
-        """
+        '''
         Mark this user deployed service for removal
-        """
+        '''
         self.setState(State.REMOVABLE)
         self.save()
 
     def release(self):
-        """
-        A much more convenient method that "remove" for some situations..
-        """
+        '''
+        A much more convenient method name that "remove" (i think :) )
+        '''
         self.remove()
 
     def cancel(self):
-        """
+        '''
         Asks the UserServiceManager to cancel the current operation of this user deployed service.
-        """
+        '''
         from uds.core.managers.UserServiceManager import UserServiceManager
         UserServiceManager.manager().cancel(self)
 
     def removeOrCancel(self):
-        """
+        '''
         Marks for removal or cancels it, depending on state
-        """
+        '''
         if self.isUsable():
             self.remove()
         else:
             self.cancel()
 
     def moveToLevel(self, cacheLevel):
-        """
+        '''
         Moves cache items betwen levels, managed directly
 
         Args:
             cacheLevel: New cache level to put object in
-        """
+        '''
         from uds.core.managers.UserServiceManager import UserServiceManager
         UserServiceManager.manager().moveToLevel(self, cacheLevel)
 
     @staticmethod
     def getUserAssignedServices(user):
-        """
+        '''
         Return DeployedUserServices (not deployed services) that this user owns and are assignable
         For this to happen, we locate all user services assigned to this user, and we keep those that:
         * Must assign service manually
         This method is probably slow, but i don't think a user will have more than a bunch of services assigned
         @returns and array of dicts with id, name and transports
-        """
+        '''
         logger.debug("Filtering assigned services for user {0}".format(user))
         res = []
         for us in UserService.objects.filter(user=user):
@@ -486,10 +477,10 @@
             return default
 
     def getProperties(self):
-        """
+        '''
         Retrieves all properties as a dictionary
         The number of properties per item is expected to be "relatively small" (no more than 5 items?)
-        """
+        '''
         dct = {}
         for v in self.properties.all():
             dct[v.name] = v.value
@@ -513,9 +504,9 @@
         return self.getProperty('ip', '0.0.0.0')
 
     def isValidPublication(self):
-        """
+        '''
         Returns True if this user service does not needs an publication, or if this deployed service publication is the current one
-        """
+        '''
         return self.deployed_service.service.getType().publicationType is None or self.publication == self.deployed_service.activePublication()
 
     def testServer(self, host, port, timeout=4):
@@ -527,14 +518,14 @@
 
     @staticmethod
     def beforeDelete(sender, **kwargs):
-        """
+        '''
         Used to invoke the Service class "Destroy" before deleting it from database.
 
         The main purpuse of this hook is to call the "destroy" method of the object to delete and
         to clear related data of the object (environment data such as own storage, cache, etc...
 
         :note: If destroy raises an exception, the deletion is not taken.
-        """
+        '''
         toDelete = kwargs['instance']
         toDelete.getEnvironment().clearRelatedData()
 
@@ -543,6 +534,5 @@
 
         logger.debug('Deleted user service {0}'.format(toDelete))
 
-
 # Connects a pre deletion signal to Authenticator
 signals.pre_delete.connect(UserService.beforeDelete, sender=UserService)