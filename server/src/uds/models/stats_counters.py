--- conflicted
+++ resolved
@@ -1,7 +1,7 @@
 # -*- coding: utf-8 -*-
 
 #
-# Copyright (c) 2012-2020 Virtual Cable S.L.U.
+# Copyright (c) 2012-2022 Virtual Cable S.L.U.
 # All rights reserved.
 #
 # Redistribution and use in source and binary forms, with or without modification,
@@ -65,7 +65,7 @@
     value = models.IntegerField(db_index=True, default=0)
 
     # "fake" declarations for type checking
-    # objects: 'models.manager.Manager[StatsCounters]'
+    objects: 'models.manager.Manager[StatsCounters]'
 
     class Meta:
         """
@@ -144,150 +144,8 @@
         if kwargs.get('limit'):
             q = q[:kwargs['limit']]
 
-<<<<<<< HEAD
-        for i in q:
-            yield StatsCounters(id=-1, owner_type=-1, counter_type=-1, stamp=i['group_by_stamp'], value=i['value'])
-
-    @staticmethod
-    def gp(
-        owner_type: typing.Union[int, typing.Iterable[int]], counter_type: int, **kwargs
-    ) -> typing.Any:
-        """
-        Returns a QuerySet of counters grouped by owner_type and counter_type
-        """
-        if isinstance(owner_type, int):
-            owner_type = [owner_type]
-
-        q = StatsCounters.objects.filter(owner_type__in=owner_type, counter_type=counter_type)
-
-        if kwargs.get('owner_id'):
-            # If owner_id is a int, we add it to the list
-            if isinstance(kwargs['owner_id'], int):
-                kwargs['owner_id'] = [kwargs['owner_id']]
-
-            q = q.filter(owner_id__in=kwargs['owner_id'])
-
-        since = kwargs.get('since')
-        if isinstance(since, datetime.datetime):
-            # Convert to unix timestamp
-            since = int(since.timestamp())
-        if not since:
-            # Get first timestamp from table, we knwo table has at least one record
-            since = StatsCounters.objects.order_by('stamp').first().stamp # type: ignore
-        to = kwargs.get('to')
-        if isinstance(to, datetime.datetime):
-            # Convert to unix timestamp
-            to = int(to.timestamp())
-        if not to:
-            # Get last timestamp from table, we know table has at least one record
-            to = StatsCounters.objects.order_by('-stamp').first().stamp # type: ignore
-
-        q = q.filter(stamp__gte=since, stamp__lte=to)
-
-        return q
-
-    @staticmethod
-    def get_grouped_old(
-        owner_type: typing.Union[int, typing.Iterable[int]], counter_type: int, **kwargs
-    ) -> 'models.QuerySet[StatsCounters]':
-        """
-        Returns the average stats grouped by interval for owner_type and owner_id (optional)
-
-        Note: if someone cant get this more optimized, please, contribute it!
-        """
-
-        filt = 'owner_type'
-        if isinstance(owner_type, (list, tuple, types.GeneratorType)):
-            filt += ' in (' + ','.join((str(x) for x in owner_type)) + ')'
-        else:
-            filt += '=' + str(owner_type)
-
-        owner_id = kwargs.get('owner_id', None)
-        if owner_id:
-            filt += ' AND OWNER_ID'
-            if isinstance(owner_id, (list, tuple, types.GeneratorType)):
-                filt += ' in (' + ','.join(str(x) for x in owner_id) + ')'
-            else:
-                filt += '=' + str(owner_id)
-
-        filt += ' AND counter_type=' + str(counter_type)
-
-        since = kwargs.get('since', None)
-        to = kwargs.get('to', None)
-
-        since = int(since) if since else NEVER_UNIX
-        to = int(to) if to else getSqlDatetimeAsUnix()
-
-        interval = int(
-            kwargs.get('interval') or '600'
-        )  # By default, group items in ten minutes interval (600 seconds)
-
-        max_intervals = kwargs.get('max_intervals')
-
-        limit = kwargs.get('limit')
-
-        if max_intervals:
-            # Protect against division by "elements-1" a few lines below
-            max_intervals = int(max_intervals) if int(max_intervals) > 1 else 2
-
-            if owner_id is None:
-                q = StatsCounters.objects.filter(stamp__gte=since, stamp__lte=to)
-            else:
-                if isinstance(owner_id, (list, tuple, types.GeneratorType)):
-                    q = StatsCounters.objects.filter(
-                        owner_id__in=owner_id, stamp__gte=since, stamp__lte=to
-                    )
-                else:
-                    q = StatsCounters.objects.filter(
-                        owner_id=owner_id, stamp__gte=since, stamp__lte=to
-                    )
-
-            if isinstance(owner_type, (list, tuple, types.GeneratorType)):
-                q = q.filter(owner_type__in=owner_type)
-            else:
-                q = q.filter(owner_type=owner_type)
-
-            if q.count() > max_intervals:
-                first = q.order_by('stamp')[0].stamp    # type: ignore  # Slicing is not supported by pylance right now
-                last = q.order_by('stamp').reverse()[0].stamp    # type: ignore  # Slicing is not supported by pylance right now
-                interval = int((last - first) / (max_intervals - 1))
-
-        stampValue = '{ceil}(stamp/{interval})'.format(
-            ceil=getSqlFnc('CEIL'), interval=interval
-        )
-        filt += ' AND stamp>={since} AND stamp<={to} GROUP BY {stampValue} ORDER BY stamp'.format(
-            since=since, to=to, stampValue=stampValue
-        )
-
-        if limit:
-            filt += ' LIMIT {}'.format(limit)
-
-        if kwargs.get('use_max', False):
-            fnc = getSqlFnc('MAX') + ('(value)')
-        else:
-            fnc = getSqlFnc('CEIL') + '({}(value))'.format(getSqlFnc('AVG'))
-
-        # fnc = getSqlFnc('MAX' if kwargs.get('use_max', False) else 'AVG')
-
-        query = (
-            'SELECT -1 as id,-1 as owner_id,-1 as owner_type,-1 as counter_type, '  # nosec: SQL injection is not possible here, all values are controlled
-            + stampValue
-            + '*{}'.format(interval)
-            + ' AS stamp, '
-            + '{} AS value '
-            'FROM {} WHERE {}'
-        ).format(fnc, StatsCounters._meta.db_table, filt)
-
-        logger.debug('Stats query: %s', query)
-
-        # We use result as an iterator
-        return typing.cast(
-            'models.QuerySet[StatsCounters]', StatsCounters.objects.raw(query)
-        )
-=======
         for i in q.values('group_by_stamp', 'value'):
             yield (i['group_by_stamp'], i['value'])
->>>>>>> 396e0f0c
 
     def __str__(self):
         return u"Counter of {}({}): {} - {} - {}".format(
