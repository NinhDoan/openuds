# -*- coding: utf-8 -*-

#
# Copyright (c) 2012 Virtual Cable S.L.
# All rights reserved.
#
# Redistribution and use in source and binary forms, with or without modification,
# are permitted provided that the following conditions are met:
#
#    * Redistributions of source code must retain the above copyright notice,
#      this list of conditions and the following disclaimer.
#    * Redistributions in binary form must reproduce the above copyright notice,
#      this list of conditions and the following disclaimer in the documentation
#      and/or other materials provided with the distribution.
#    * Neither the name of Virtual Cable S.L. nor the names of its contributors
#      may be used to endorse or promote products derived from this software
#      without specific prior written permission.
#
# THIS SOFTWARE IS PROVIDED BY THE COPYRIGHT HOLDERS AND CONTRIBUTORS "AS IS"
# AND ANY EXPRESS OR IMPLIED WARRANTIES, INCLUDING, BUT NOT LIMITED TO, THE
# IMPLIED WARRANTIES OF MERCHANTABILITY AND FITNESS FOR A PARTICULAR PURPOSE ARE
# DISCLAIMED. IN NO EVENT SHALL THE COPYRIGHT HOLDER OR CONTRIBUTORS BE LIABLE
# FOR ANY DIRECT, INDIRECT, INCIDENTAL, SPECIAL, EXEMPLARY, OR CONSEQUENTIAL
# DAMAGES (INCLUDING, BUT NOT LIMITED TO, PROCUREMENT OF SUBSTITUTE GOODS OR
# SERVICES; LOSS OF USE, DATA, OR PROFITS; OR BUSINESS INTERRUPTION) HOWEVER
# CAUSED AND ON ANY THEORY OF LIABILITY, WHETHER IN CONTRACT, STRICT LIABILITY,
# OR TORT (INCLUDING NEGLIGENCE OR OTHERWISE) ARISING IN ANY WAY OUT OF THE USE
# OF THIS SOFTWARE, EVEN IF ADVISED OF THE POSSIBILITY OF SUCH DAMAGE.

"""
.. moduleauthor:: Adolfo Gómez, dkmaster at dkmon dot com
"""

from __future__ import unicode_literals

from django.db import models, transaction
from django.db.models import signals
from django.utils.encoding import python_2_unicode_compatible

from uds.core.Environment import Environment
from uds.core.util import log
from uds.core.util import states
from uds.core.services.Exceptions import InvalidServiceException
from uds.models.UUIDModel import UUIDModel
from uds.models.Tag import TaggingMixin

from uds.models.OSManager import OSManager
from uds.models.Service import Service
from uds.models.Transport import Transport
from uds.models.Group import Group
from uds.models.Image import Image
from uds.models.ServicesPoolGroup import ServicesPoolGroup
from uds.models.Calendar import Calendar
from uds.models.Account import Account

from uds.models.Util import NEVER
from uds.models.Util import getSqlDatetime

from uds.core.util.calendar import CalendarChecker

from datetime import datetime, timedelta
import logging
import pickle
import six

<<<<<<< HEAD
__updated__ = '2018-05-09'
=======
__updated__ = '2018-06-21'
>>>>>>> f333f2f7

logger = logging.getLogger(__name__)


@python_2_unicode_compatible
class DeployedService(UUIDModel, TaggingMixin):
    """
    A deployed service is the Service produced element that is assigned finally to an user (i.e. a Virtual Machine, etc..)
    """
    # pylint: disable=model-missing-unicode
    name = models.CharField(max_length=128, default='')
    short_name = models.CharField(max_length=32, default='')
    comments = models.CharField(max_length=256, default='')
    service = models.ForeignKey(Service, null=True, blank=True, related_name='deployedServices', on_delete=models.CASCADE)
    osmanager = models.ForeignKey(OSManager, null=True, blank=True, related_name='deployedServices', on_delete=models.CASCADE)
    transports = models.ManyToManyField(Transport, related_name='deployedServices', db_table='uds__ds_trans')
    assignedGroups = models.ManyToManyField(Group, related_name='deployedServices', db_table='uds__ds_grps')
    state = models.CharField(max_length=1, default=states.servicePool.ACTIVE, db_index=True)
    state_date = models.DateTimeField(default=NEVER)
    show_transports = models.BooleanField(default=True)
    visible = models.BooleanField(default=True)
    allow_users_remove = models.BooleanField(default=False)
    allow_users_reset = models.BooleanField(default=False)

    ignores_unused = models.BooleanField(default=False)

    image = models.ForeignKey(Image, null=True, blank=True, related_name='deployedServices', on_delete=models.SET_NULL)

    servicesPoolGroup = models.ForeignKey(ServicesPoolGroup, null=True, blank=True, related_name='servicesPools', on_delete=models.SET_NULL)

    accessCalendars = models.ManyToManyField(Calendar, related_name='accessSP', through='CalendarAccess')
    # Default fallback action for access
    fallbackAccess = models.CharField(default=states.action.ALLOW, max_length=8)
    actionsCalendars = models.ManyToManyField(Calendar, related_name='actionsSP', through='CalendarAction')

    # Usage accounting
    account = models.ForeignKey(Account, null=True, blank=True, related_name='servicesPools', on_delete=models.CASCADE)

    initial_srvs = models.PositiveIntegerField(default=0)
    cache_l1_srvs = models.PositiveIntegerField(default=0)
    cache_l2_srvs = models.PositiveIntegerField(default=0)
    max_srvs = models.PositiveIntegerField(default=0)
    current_pub_revision = models.PositiveIntegerField(default=1)

    # Meta service related
    # meta_pools = models.ManyToManyField('self', symmetrical=False)

    class Meta(UUIDModel.Meta):
        """
        Meta class to declare the name of the table at database
        """
        db_table = 'uds__deployed_service'
        app_label = 'uds'

    def getEnvironment(self):
        """
        Returns an environment valid for the record this object represents
        """
        return Environment.getEnvForTableElement(self._meta.verbose_name, self.id)

    def activePublication(self):
        """
        Returns the current valid publication for this deployed service.

        Returns:
            Publication db record if this deployed service has an valid active publication.

            None if there is no valid publication for this deployed service.
        """
        try:
            return self.publications.filter(state=states.publication.USABLE)[0]
        except Exception:
            return None

    def transformsUserOrPasswordForService(self):
        return self.osmanager.getType().transformsUserOrPasswordForService()

    def processUserPassword(self, username, password):
        """
        This method is provided for consistency between UserService and DeployedService
        There is no posibility to check the username and password that a user will use to
        connect to a service at this level, because here there is no relation between both.

        The only function of this method is allow Transport to transform username/password in
        getConnectionInfo without knowing if it is requested by a DeployedService or an UserService
        """
        return [username, password]

    @staticmethod
    def getRestraineds():
        from uds.models.UserService import UserService
        from uds.core.util.Config import GlobalConfig
        from django.db.models import Count

        if GlobalConfig.RESTRAINT_TIME.getInt() <= 0:
            return []  # Do not perform any restraint check if we set the globalconfig to 0 (or less)

        date = getSqlDatetime() - timedelta(seconds=GlobalConfig.RESTRAINT_TIME.getInt())
        min_ = GlobalConfig.RESTRAINT_COUNT.getInt()

        res = []
        for v in UserService.objects.filter(state=states.userService.ERROR, state_date__gt=date).values('deployed_service').annotate(how_many=Count('deployed_service')).order_by('deployed_service'):
            if v['how_many'] >= min_:
                res.append(v['deployed_service'])
        return DeployedService.objects.filter(pk__in=res)

    @property
    def is_meta(self):
        return self.meta_pools.count() == 0

    @property
    def visual_name(self):
        logger.debug("SHORT: {} {} {}".format(self.short_name, self.short_name is not None, self.name))
        if self.short_name is not None and six.text_type(self.short_name).strip() != '':
            return six.text_type(self.short_name)
        return six.text_type(self.name)

    def isRestrained(self):
        """
        Maybe this deployed service is having problems, and that may block some task in some
        situations.

        To avoid this, we will use a "restrain" policy, where we restrain a deployed service for,
        for example, create new cache elements is reduced.

        The policy to check is that if a Deployed Service has 3 errors in the last 20 Minutes (by default), it is
        considered restrained.

        The time that a service is in restrain mode is 20 minutes by default (1200 secs), but it can be modified
        at globalconfig variables
        """
        from uds.core.util.Config import GlobalConfig

        if GlobalConfig.RESTRAINT_TIME.getInt() <= 0:
            return False  # Do not perform any restraint check if we set the globalconfig to 0 (or less)

        date = getSqlDatetime() - timedelta(seconds=GlobalConfig.RESTRAINT_TIME.getInt())
        if self.userServices.filter(state=states.userService.ERROR, state_date__gt=date).count() >= GlobalConfig.RESTRAINT_COUNT.getInt():
            return True

        return False

    def isInMaintenance(self):
        return self.service is not None and self.service.isInMaintenance()

    def isVisible(self):
        return self.visible

    def toBeReplaced(self):
        activePub = self.activePublication()
        if activePub is None or activePub.revision <= self.current_pub_revision - 1:
            return None

        # Return the date
        try:
            ret = self.recoverValue('toBeReplacedIn')
            if ret is not None:
                return pickle.loads(ret)
        except Exception:
            logger.exception('Recovering publication death line')

        return None

    def isAccessAllowed(self, chkDateTime=None):
        """
        Checks if the access for a service pool is allowed or not (based esclusively on associated calendars)
        """
        if chkDateTime is None:
            chkDateTime = getSqlDatetime()

        access = self.fallbackAccess
        # Let's see if we can access by current datetime
        for ac in self.calendaraccess_set.order_by('priority'):
            if CalendarChecker(ac.calendar).check(chkDateTime) is True:
                access = ac.access
                break  # Stops on first rule match found

        return access == states.action.ALLOW

    def getDeadline(self, chkDateTime=None):
        """
        Gets the deadline for an access on chkDateTime
        """
        if chkDateTime is None:
            chkDateTime = getSqlDatetime()

        if self.isAccessAllowed(chkDateTime) is False:
            return -1

        deadLine = None

        for ac in self.calendaraccess_set.all():
            if ac.access == states.action.ALLOW and self.fallbackAccess == states.action.DENY:
                nextE = CalendarChecker(ac.calendar).nextEvent(chkDateTime, False)
                if deadLine is None or deadLine > nextE:
                    deadLine = nextE
            elif ac.access == states.action.DENY:  # DENY
                nextE = CalendarChecker(ac.calendar).nextEvent(chkDateTime, True)
                if deadLine is None or deadLine > nextE:
                    deadLine = nextE

        if deadLine is None:
            if self.fallbackAccess == states.action.ALLOW:
                return None
            else:
                return -1

        return int((deadLine - chkDateTime).total_seconds())

    def storeValue(self, name, value):
        """
        Stores a value inside custom storage

        Args:
            name: Name of the value to store
            value: Value of the value to store
        """
        self.getEnvironment().storage.put(name, value)

    def recoverValue(self, name):
        """
        Recovers a value from custom storage

        Args:
            name: Name of values to recover

        Returns:
            Stored value, None if no value was stored
        """
        return self.getEnvironment().storage.get(name)

    def setState(self, state, save=True):
        """
        Updates the state of this object and, optionally, saves it

        Args:
            state: new State to store at record

            save: Defaults to true. If false, record will not be saved to db, just modified

        """
        self.state = state
        self.state_date = getSqlDatetime()
        if save is True:
            self.save()

    def remove(self):
        """
        Marks the deployed service for removing.

        The background worker will be the responsible for removing the deployed service
        """
        self.setState(states.servicePool.REMOVABLE)

    def removed(self):
        """
        Mark the deployed service as removed.

        A background worker will check for removed deloyed services and clean database of them.
        """
        # self.transports.clear()
        # self.assignedGroups.clear()
        # self.osmanager = None
        # self.service = None
        # self.setState(State.REMOVED)
        self.delete()

    def markOldUserServicesAsRemovables(self, activePub):
        """
        Used when a new publication is finished.

        Marks all user deployed services that belongs to this deployed service, that do not belongs
        to "activePub" and are not in use as removable.

        Also cancels all preparing user services

        Better see the code, it's easier to understand :-)

        Args:
            activePub: Active publication used as "current" publication to make checks
        """
        now = getSqlDatetime()
        if activePub is None:
            logger.error('No active publication, don\'t know what to erase!!! (ds = {0})'.format(self))
            return
        for ap in self.publications.exclude(id=activePub.id):
            for u in ap.userServices.filter(state=states.userService.PREPARING):
                u.cancel()
            with transaction.atomic():
                ap.userServices.exclude(cache_level=0).filter(state=states.userService.USABLE).update(state=states.userService.REMOVABLE, state_date=now)
                ap.userServices.filter(cache_level=0, state=states.userService.USABLE, in_use=False).update(state=states.userService.REMOVABLE, state_date=now)

    def validateGroups(self, grps):
        """
        Ensures that at least a group of grps (database groups) has access to this Service Pool
        raise an InvalidUserException if fails check
        """
        from uds.core import auths
        if len(set(grps) & set(self.assignedGroups.all())) == 0:
            raise auths.Exceptions.InvalidUserException()

    def validatePublication(self):
        """
        Ensures that, if this service has publications, that a publication is active
        raises an IvalidServiceException if check fails
        """
        if self.activePublication() is None and self.service.getType().publicationType is not None:
            raise InvalidServiceException()

    def validateTransport(self, transport):
        try:
            self.transports.get(id=transport.id)
        except:
            raise InvalidServiceException()

    def validateUser(self, user):
        """
        Validates that the user has access to this deployed service

        Args:
            user: User (db record) to check if has access to this deployed service

        Returns:
            True if has access

        Raises:
            InvalidUserException() if user do not has access to this deployed service

            InvalidServiceException() if user has rights to access, but the deployed service is not ready (no active publication)

        """
        # We have to check if at least one group from this user is valid for this deployed service

        logger.debug('User: {0}'.format(user.id))
        logger.debug('DeployedService: {0}'.format(self.id))
        self.validateGroups(user.getGroups())
        self.validatePublication()
        return True

    # Stores usage accounting information
    def saveAccounting(self, userService, start, end):
        if self.account is None:
            return None

        return self.account.addUsageAccount(userService, start, end)

    @staticmethod
    def getDeployedServicesForGroups(groups):
        """
        Return deployed services with publications for the groups requested.

        Args:
            groups: List of groups to check

        Returns:
            List of accesible deployed services
        """
        from uds.core import services
        # Get services that HAS publications
        list1 = DeployedService.objects.filter(assignedGroups__in=groups, assignedGroups__state=states.group.ACTIVE,
                                               state=states.servicePool.ACTIVE, visible=True).distinct().annotate(cuenta=models.Count('publications')).exclude(cuenta=0)
        # Now get deployed services that DO NOT NEED publication
        doNotNeedPublishing = [t.type() for t in services.factory().servicesThatDoNotNeedPublication()]
        list2 = DeployedService.objects.filter(assignedGroups__in=groups, assignedGroups__state=states.group.ACTIVE, service__data_type__in=doNotNeedPublishing, state=states.servicePool.ACTIVE, visible=True)
        # And generate a single list without duplicates
        return list(set([r for r in list1] + [r for r in list2]))

    def publish(self, changeLog=None):
        """
        Launches the publication of this deployed service.

        No check is done, it simply redirects the request to PublicationManager, where checks are done.
        """
        from uds.core.managers.PublicationManager import PublicationManager
        PublicationManager.manager().publish(self, changeLog)

    def unpublish(self):
        """
        Unpublish (removes) current active publcation.

        It checks that there is an active publication, and then redirects the request to the publication itself
        """
        pub = self.activePublication()
        if pub is not None:
            pub.unpublish()

    def cachedUserServices(self):
        """
        Utility method to access the cached user services (level 1 and 2)

        Returns:
            A list of db records (userService) with cached user services
        """
        return self.userServices.exclude(cache_level=0)

    def assignedUserServices(self):
        """
        Utility method to access the assigned user services

        Returns:
            A list of db records (userService) with assinged user services
        """
        return self.userServices.filter(cache_level=0)

    def erroneousUserServices(self):
        """
        Utility method to locate invalid assigned user services.

        If an user deployed service is assigned, it MUST have an user associated.

        If it don't has an user associated, the user deployed service is wrong.
        """
        return self.userServices.filter(cache_level=0, user=None)

    def testServer(self, host, port, timeout=4):
        return self.service.testServer(host, port, timeout)

    # Utility for logging
    def log(self, message, level=log.INFO):
        log.doLog(self, level, message, log.INTERNAL)

    @staticmethod
    def beforeDelete(sender, **kwargs):
        """
        Used to invoke the Service class "Destroy" before deleting it from database.

        The main purpuse of this hook is to call the "destroy" method of the object to delete and
        to clear related data of the object (environment data such as own storage, cache, etc...

        :note: If destroy raises an exception, the deletion is not taken.
        """
        from uds.core.util.permissions import clean
        toDelete = kwargs['instance']

        logger.debug('Deleting Deployed Service {0}'.format(toDelete))
        toDelete.getEnvironment().clearRelatedData()

        # Clears related logs
        log.clearLogs(toDelete)

        # Clears related permissions
        clean(toDelete)

    def __str__(self):
        return u"Deployed service {0}({1}) with {2} as initial, {3} as L1 cache, {4} as L2 cache, {5} as max".format(
            self.name, self.id, self.initial_srvs, self.cache_l1_srvs, self.cache_l2_srvs, self.max_srvs)


# Connects a pre deletion signal to Authenticator
signals.pre_delete.connect(DeployedService.beforeDelete, sender=DeployedService)

# Renaming of model, easier to understand
ServicePool = DeployedService<|MERGE_RESOLUTION|>--- conflicted
+++ resolved
@@ -63,11 +63,7 @@
 import pickle
 import six
 
-<<<<<<< HEAD
-__updated__ = '2018-05-09'
-=======
 __updated__ = '2018-06-21'
->>>>>>> f333f2f7
 
 logger = logging.getLogger(__name__)
 
@@ -76,7 +72,7 @@
 class DeployedService(UUIDModel, TaggingMixin):
     """
     A deployed service is the Service produced element that is assigned finally to an user (i.e. a Virtual Machine, etc..)
-    """
+    '''
     # pylint: disable=model-missing-unicode
     name = models.CharField(max_length=128, default='')
     short_name = models.CharField(max_length=32, default='')
