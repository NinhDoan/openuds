# -*- coding: utf-8 -*-

#
# Copyright (c) 2012 Virtual Cable S.L.
# All rights reserved.
#
# Redistribution and use in source and binary forms, with or without modification,
# are permitted provided that the following conditions are met:
#
#    * Redistributions of source code must retain the above copyright notice,
#      this list of conditions and the following disclaimer.
#    * Redistributions in binary form must reproduce the above copyright notice,
#      this list of conditions and the following disclaimer in the documentation
#      and/or other materials provided with the distribution.
#    * Neither the name of Virtual Cable S.L. nor the names of its contributors
#      may be used to endorse or promote products derived from this software
#      without specific prior written permission.
#
# THIS SOFTWARE IS PROVIDED BY THE COPYRIGHT HOLDERS AND CONTRIBUTORS "AS IS"
# AND ANY EXPRESS OR IMPLIED WARRANTIES, INCLUDING, BUT NOT LIMITED TO, THE
# IMPLIED WARRANTIES OF MERCHANTABILITY AND FITNESS FOR A PARTICULAR PURPOSE ARE
# DISCLAIMED. IN NO EVENT SHALL THE COPYRIGHT HOLDER OR CONTRIBUTORS BE LIABLE
# FOR ANY DIRECT, INDIRECT, INCIDENTAL, SPECIAL, EXEMPLARY, OR CONSEQUENTIAL
# DAMAGES (INCLUDING, BUT NOT LIMITED TO, PROCUREMENT OF SUBSTITUTE GOODS OR
# SERVICES; LOSS OF USE, DATA, OR PROFITS; OR BUSINESS INTERRUPTION) HOWEVER
# CAUSED AND ON ANY THEORY OF LIABILITY, WHETHER IN CONTRACT, STRICT LIABILITY,
# OR TORT (INCLUDING NEGLIGENCE OR OTHERWISE) ARISING IN ANY WAY OUT OF THE USE
# OF THIS SOFTWARE, EVEN IF ADVISED OF THE POSSIBILITY OF SUCH DAMAGE.

'''
.. moduleauthor:: Adolfo Gómez, dkmaster at dkmon dot com
'''

from __future__ import unicode_literals

from django.db import models
from django.db.models import signals
from django.utils.encoding import python_2_unicode_compatible

from uds.core.Environment import Environment
from uds.core.util import log
from uds.core.util import states
from uds.core.services.Exceptions import InvalidServiceException
from uds.models.UUIDModel import UUIDModel
from uds.models.Tag import TaggingMixin

from uds.models.OSManager import OSManager
from uds.models.Service import Service
from uds.models.Transport import Transport
from uds.models.Group import Group
from uds.models.Image import Image
from uds.models.ServicesPoolGroup import ServicesPoolGroup
from uds.models.Calendar import Calendar
from uds.models.Account import Account
from uds.models.Proxy import Proxy

from uds.models.Util import NEVER
from uds.models.Util import getSqlDatetime

from uds.core.util.calendar import CalendarChecker

from datetime import datetime, timedelta
import logging
import pickle

<<<<<<< HEAD
__updated__ = '2017-01-20'
=======
__updated__ = '2017-01-23'
>>>>>>> 4268004f


logger = logging.getLogger(__name__)

@python_2_unicode_compatible
class DeployedService(UUIDModel, TaggingMixin):
    '''
    A deployed service is the Service produced element that is assigned finally to an user (i.e. a Virtual Machine, etc..)
    '''
    # pylint: disable=model-missing-unicode
    name = models.CharField(max_length=128, default='')
    comments = models.CharField(max_length=256, default='')
    service = models.ForeignKey(Service, null=True, blank=True, related_name='deployedServices')
    osmanager = models.ForeignKey(OSManager, null=True, blank=True, related_name='deployedServices')
    transports = models.ManyToManyField(Transport, related_name='deployedServices', db_table='uds__ds_trans')
    assignedGroups = models.ManyToManyField(Group, related_name='deployedServices', db_table='uds__ds_grps')
    state = models.CharField(max_length=1, default=states.servicePool.ACTIVE, db_index=True)
    state_date = models.DateTimeField(default=NEVER)
    show_transports = models.BooleanField(default=True)
    image = models.ForeignKey(Image, null=True, blank=True, related_name='deployedServices', on_delete=models.SET_NULL)

    servicesPoolGroup = models.ForeignKey(ServicesPoolGroup, null=True, blank=True, related_name='servicesPools', on_delete=models.SET_NULL)

    accessCalendars = models.ManyToManyField(Calendar, related_name='accessSP', through='CalendarAccess')
    # Default fallback action for access
    fallbackAccess = models.CharField(default=states.action.ALLOW, max_length=8)
    actionsCalendars = models.ManyToManyField(Calendar, related_name='actionsSP', through='CalendarAction')

    # Usage accounting
    account = models.ForeignKey(Account, null=True, blank=True, related_name='servicesPools')

    # Proxy for this pool
    proxy = models.ForeignKey(Proxy, null=True, blank=True, related_name='servicesPools')

    initial_srvs = models.PositiveIntegerField(default=0)
    cache_l1_srvs = models.PositiveIntegerField(default=0)
    cache_l2_srvs = models.PositiveIntegerField(default=0)
    max_srvs = models.PositiveIntegerField(default=0)
    current_pub_revision = models.PositiveIntegerField(default=1)


    # Meta service related
    meta_pools = models.ManyToManyField('self', symmetrical=False)

    class Meta(UUIDModel.Meta):
        '''
        Meta class to declare the name of the table at database
        '''
        db_table = 'uds__deployed_service'
        app_label = 'uds'

    def getEnvironment(self):
        '''
        Returns an environment valid for the record this object represents
        '''
        return Environment.getEnvForTableElement(self._meta.verbose_name, self.id)

    def activePublication(self):
        '''
        Returns the current valid publication for this deployed service.

        Returns:
            Publication db record if this deployed service has an valid active publication.

            None if there is no valid publication for this deployed service.
        '''
        try:
            return self.publications.filter(state=states.publication.USABLE)[0]
        except Exception:
            return None

    def transformsUserOrPasswordForService(self):
        return self.osmanager.getType().transformsUserOrPasswordForService()

    def processUserPassword(self, username, password):
        '''
        This method is provided for consistency between UserService and DeployedService
        There is no posibility to check the username and password that a user will use to
        connect to a service at this level, because here there is no relation between both.

        The only function of this method is allow Transport to transform username/password in
        getConnectionInfo without knowing if it is requested by a DeployedService or an UserService
        '''
        return [username, password]

    @staticmethod
    def getRestraineds():
        from uds.models.UserService import UserService
        from uds.core.util.Config import GlobalConfig
        from django.db.models import Count

        if GlobalConfig.RESTRAINT_TIME.getInt() <= 0:
            return []  # Do not perform any restraint check if we set the globalconfig to 0 (or less)

        date = getSqlDatetime() - timedelta(seconds=GlobalConfig.RESTRAINT_TIME.getInt())
        min_ = GlobalConfig.RESTRAINT_COUNT.getInt()

        res = []
        for v in UserService.objects.filter(state=states.userService.ERROR, state_date__gt=date).values('deployed_service').annotate(how_many=Count('deployed_service')).order_by('deployed_service'):
            if v['how_many'] >= min_:
                res.append(v['deployed_service'])
        return DeployedService.objects.filter(pk__in=res)

    @property
    def is_meta(self):
        return self.meta_pools.count() == 0

    def isRestrained(self):
        '''
        Maybe this deployed service is having problems, and that may block some task in some
        situations.

        To avoid this, we will use a "restrain" policy, where we restrain a deployed service for,
        for example, create new cache elements is reduced.

        The policy to check is that if a Deployed Service has 3 errors in the last 20 Minutes (by default), it is
        considered restrained.

        The time that a service is in restrain mode is 20 minutes by default (1200 secs), but it can be modified
        at globalconfig variables
        '''
        from uds.core.util.Config import GlobalConfig

        if GlobalConfig.RESTRAINT_TIME.getInt() <= 0:
            return False  # Do not perform any restraint check if we set the globalconfig to 0 (or less)

        date = getSqlDatetime() - timedelta(seconds=GlobalConfig.RESTRAINT_TIME.getInt())
        if self.userServices.filter(state=states.userService.ERROR, state_date__gt=date).count() >= GlobalConfig.RESTRAINT_COUNT.getInt():
            return True

        return False

    def isInMaintenance(self):
        return self.service is not None and self.service.isInMaintenance()

    def toBeReplaced(self):
        # return datetime.now()
        activePub = self.activePublication()
        if activePub is None or activePub.revision == self.current_pub_revision - 1:
            return None

        # Return the date
        try:
            ret = self.recoverValue('toBeReplacedIn')
            if ret is not None:
                return pickle.loads(ret)
        except Exception:
            logger.exception('Recovering publication death line')

        return None


    def isAccessAllowed(self, chkDateTime=None):
        '''
        Checks if the access for a service pool is allowed or not (based esclusively on associated calendars)
        '''
        if chkDateTime is None:
            chkDateTime = getSqlDatetime()

        access = self.fallbackAccess
        # Let's see if we can access by current datetime
        for ac in self.calendaraccess_set.order_by('priority'):
            if CalendarChecker(ac.calendar).check(chkDateTime) is True:
                access = ac.access
                break  # Stops on first rule match found

        return access == states.action.ALLOW

    def getDeadline(self, chkDateTime=None):
        '''
        Gets the deadline for an access on chkDateTime
        '''
        if chkDateTime is None:
            chkDateTime = getSqlDatetime()

        if self.isAccessAllowed(chkDateTime) is False:
            return -1

        deadLine = None

        for ac in self.calendaraccess_set.all():
            if ac.access == states.action.ALLOW and self.fallbackAccess == states.action.DENY:
                nextE = CalendarChecker(ac.calendar).nextEvent(chkDateTime, False)
                if deadLine is None or deadLine > nextE:
                    deadLine = nextE
            elif ac.access == states.action.DENY:  # DENY
                nextE = CalendarChecker(ac.calendar).nextEvent(chkDateTime, True)
                if deadLine is None or deadLine > nextE:
                    deadLine = nextE

        if deadLine is None:
            if self.fallbackAccess == states.action.ALLOW:
                return None
            else:
                return -1

        return int((deadLine - chkDateTime).total_seconds())


    def storeValue(self, name, value):
        '''
        Stores a value inside custom storage

        Args:
            name: Name of the value to store
            value: Value of the value to store
        '''
        self.getEnvironment().storage.put(name, value)

    def recoverValue(self, name):
        '''
        Recovers a value from custom storage

        Args:
            name: Name of values to recover

        Returns:
            Stored value, None if no value was stored
        '''
        return self.getEnvironment().storage.get(name)

    def setState(self, state, save=True):
        '''
        Updates the state of this object and, optionally, saves it

        Args:
            state: new State to store at record

            save: Defaults to true. If false, record will not be saved to db, just modified

        '''
        self.state = state
        self.state_date = getSqlDatetime()
        if save is True:
            self.save()

    def remove(self):
        '''
        Marks the deployed service for removing.

        The background worker will be the responsible for removing the deployed service
        '''
        self.setState(states.servicePool.REMOVABLE)

    def removed(self):
        '''
        Mark the deployed service as removed.

        A background worker will check for removed deloyed services and clean database of them.
        '''
        # self.transports.clear()
        # self.assignedGroups.clear()
        # self.osmanager = None
        # self.service = None
        # self.setState(State.REMOVED)
        self.delete()

    def markOldUserServicesAsRemovables(self, activePub):
        '''
        Used when a new publication is finished.

        Marks all user deployed services that belongs to this deployed service, that do not belongs
        to "activePub" and are not in use as removable.

        Also cancels all preparing user services

        Better see the code, it's easier to understand :-)

        Args:
            activePub: Active publication used as "current" publication to make checks
        '''
        now = getSqlDatetime()
        if activePub is None:
            logger.error('No active publication, don\'t know what to erase!!! (ds = {0})'.format(self))
            return
        for ap in self.publications.exclude(id=activePub.id):
            for u in ap.userServices.filter(state=states.userService.PREPARING):
                u.cancel()
            ap.userServices.exclude(cache_level=0).filter(state=states.userService.USABLE).update(state=states.userService.REMOVABLE, state_date=now)
            ap.userServices.filter(cache_level=0, state=states.userService.USABLE, in_use=False).update(state=states.userService.REMOVABLE, state_date=now)

    def validateGroups(self, grps):
        '''
        Ensures that at least a group of grps (database groups) has access to this Service Pool
        raise an InvalidUserException if fails check
        '''
        from uds.core import auths
        if len(set(grps) & set(self.assignedGroups.all())) == 0:
            raise auths.Exceptions.InvalidUserException()

    def validatePublication(self):
        '''
        Ensures that, if this service has publications, that a publication is active
        raises an IvalidServiceException if check fails
        '''
        if self.activePublication() is None and self.service.getType().publicationType is not None:
            raise InvalidServiceException()

    def validateTransport(self, transport):
        try:
            self.transports.get(id=transport.id)
        except:
            raise InvalidServiceException()

    def validateUser(self, user):
        '''
        Validates that the user has access to this deployed service

        Args:
            user: User (db record) to check if has access to this deployed service

        Returns:
            True if has access

        Raises:
            InvalidUserException() if user do not has access to this deployed service

            InvalidServiceException() if user has rights to access, but the deployed service is not ready (no active publication)

        '''
        # We have to check if at least one group from this user is valid for this deployed service

        logger.debug('User: {0}'.format(user.id))
        logger.debug('DeployedService: {0}'.format(self.id))
        self.validateGroups(user.getGroups())
        self.validatePublication()
        return True

    # Stores usage accounting information
    def saveAccounting(self, userService, start, end):
        if self.account is None:
            return None

        return self.account.addUsageAccount(userService, start, end)


    @staticmethod
    def getDeployedServicesForGroups(groups):
        '''
        Return deployed services with publications for the groups requested.

        Args:
            groups: List of groups to check

        Returns:
            List of accesible deployed services
        '''
        from uds.core import services
        # Get services that HAS publications
        list1 = DeployedService.objects.filter(assignedGroups__in=groups, assignedGroups__state=states.group.ACTIVE,
                                               state=states.servicePool.ACTIVE).distinct().annotate(cuenta=models.Count('publications')).exclude(cuenta=0)
        # Now get deployed services that DO NOT NEED publication
        doNotNeedPublishing = [t.type() for t in services.factory().servicesThatDoNotNeedPublication()]
        list2 = DeployedService.objects.filter(assignedGroups__in=groups, assignedGroups__state=states.group.ACTIVE, service__data_type__in=doNotNeedPublishing, state=states.servicePool.ACTIVE)
        # And generate a single list without duplicates
        return list(set([r for r in list1] + [r for r in list2]))

    def publish(self, changeLog=None):
        '''
        Launches the publication of this deployed service.

        No check is done, it simply redirects the request to PublicationManager, where checks are done.
        '''
        from uds.core.managers.PublicationManager import PublicationManager
        PublicationManager.manager().publish(self, changeLog)

    def unpublish(self):
        '''
        Unpublish (removes) current active publcation.

        It checks that there is an active publication, and then redirects the request to the publication itself
        '''
        pub = self.activePublication()
        if pub is not None:
            pub.unpublish()

    def cachedUserServices(self):
        '''
        Utility method to access the cached user services (level 1 and 2)

        Returns:
            A list of db records (userService) with cached user services
        '''
        return self.userServices.exclude(cache_level=0)

    def assignedUserServices(self):
        '''
        Utility method to access the assigned user services

        Returns:
            A list of db records (userService) with assinged user services
        '''
        return self.userServices.filter(cache_level=0)

    def erroneousUserServices(self):
        '''
        Utility method to locate invalid assigned user services.

        If an user deployed service is assigned, it MUST have an user associated.

        If it don't has an user associated, the user deployed service is wrong.
        '''
        return self.userServices.filter(cache_level=0, user=None)

    @staticmethod
    def beforeDelete(sender, **kwargs):
        '''
        Used to invoke the Service class "Destroy" before deleting it from database.

        The main purpuse of this hook is to call the "destroy" method of the object to delete and
        to clear related data of the object (environment data such as own storage, cache, etc...

        :note: If destroy raises an exception, the deletion is not taken.
        '''
        from uds.core.util.permissions import clean
        toDelete = kwargs['instance']

        logger.debug('Deleting Deployed Service {0}'.format(toDelete))
        toDelete.getEnvironment().clearRelatedData()

        # Clears related logs
        log.clearLogs(toDelete)

        # Clears related permissions
        clean(toDelete)

    def __str__(self):
        return u"Deployed service {0}({1}) with {2} as initial, {3} as L1 cache, {4} as L2 cache, {5} as max".format(
            self.name, self.id, self.initial_srvs, self.cache_l1_srvs, self.cache_l2_srvs, self.max_srvs)


# Connects a pre deletion signal to Authenticator
signals.pre_delete.connect(DeployedService.beforeDelete, sender=DeployedService)

# Renaming of model, easier to understand
ServicePool = DeployedService<|MERGE_RESOLUTION|>--- conflicted
+++ resolved
@@ -63,11 +63,7 @@
 import logging
 import pickle
 
-<<<<<<< HEAD
-__updated__ = '2017-01-20'
-=======
 __updated__ = '2017-01-23'
->>>>>>> 4268004f
 
 
 logger = logging.getLogger(__name__)
