--- conflicted
+++ resolved
@@ -63,11 +63,7 @@
 import pickle
 import six
 
-<<<<<<< HEAD
-__updated__ = '2018-02-14'
-=======
 __updated__ = '2018-03-14'
->>>>>>> 92de41d4
 
 logger = logging.getLogger(__name__)
 
@@ -88,11 +84,7 @@
     state = models.CharField(max_length=1, default=states.servicePool.ACTIVE, db_index=True)
     state_date = models.DateTimeField(default=NEVER)
     show_transports = models.BooleanField(default=True)
-<<<<<<< HEAD
     visible = models.BooleanField(default=True)
-=======
-
->>>>>>> 92de41d4
     allow_users_remove = models.BooleanField(default=False)
     allow_users_reset = models.BooleanField(default=False)
 
