--- conflicted
+++ resolved
@@ -38,12 +38,7 @@
 from uds.core.environment import Environment
 from uds.core.util import log
 from uds.core.util import unique
-<<<<<<< HEAD
 from uds.core.util import net
-=======
-from uds.core.util import connection
-from uds.core import services
->>>>>>> f7cd4742
 
 from .managed_object_model import ManagedObjectModel
 from .tag import TaggingMixin
@@ -52,6 +47,7 @@
 
 # Not imported at runtime, just for type checking
 if typing.TYPE_CHECKING:
+    from uds.core import services
     from uds.models.service_pool import ServicePool
 
 
