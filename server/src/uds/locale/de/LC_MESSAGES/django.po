--- conflicted
+++ resolved
@@ -4399,9 +4399,6 @@
 "Wenn nicht leer ist, dieser Domäne immer verwendet werden als "
 "Anmeldeinformationen (als DOMAIN verwendet\\Benutzer)"
 
-<<<<<<< HEAD
-#: transports/HTML5RDP/HTML5RDP.py:77
-=======
 #: transports/HTML5RDP/HTML5RDP.py:77 transports/RDP/BaseRDPTransport.py:70
 msgid "Show wallpaper"
 msgstr "Zeigen wallpaper"
@@ -4435,7 +4432,6 @@
 "Clients) dürfen"
 
 #: transports/HTML5RDP/HTML5RDP.py:80
->>>>>>> 16d458bb
 msgid "Enable Audio"
 msgstr "Audio aktivieren"
 
