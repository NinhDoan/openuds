--- conflicted
+++ resolved
@@ -243,7 +243,6 @@
         """
         return self._provider
 
-<<<<<<< HEAD
     def isAvailable(self) -> bool:
         """
         Returns if this service is reachable (that is, we can operate with it). This is used, for example, to check
@@ -252,7 +251,7 @@
         Ideally, availability should be cached for a while, so that we don't have to check it every time.
         """
         return True
-=======
+
     def unmarshal(self, data: bytes) -> None:
         # In fact, we will not unmarshall anything here, but setup maxDeployed
         # if maxServices exists and it is a gui.NumericField
@@ -270,7 +269,6 @@
                 self.maxDeployed = Service.UNLIMITED
         else:
             self.maxDeployed = Service.UNLIMITED
->>>>>>> 092bb830
 
     def requestServicesForAssignation(
         self, **kwargs
