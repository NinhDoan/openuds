# -*- coding: utf-8 -*-

#
# Copyright (c) 2012 Virtual Cable S.L.
# All rights reserved.
#
# Redistribution and use in source and binary forms, with or without modification,
# are permitted provided that the following conditions are met:
#
#    * Redistributions of source code must retain the above copyright notice,
#      this list of conditions and the following disclaimer.
#    * Redistributions in binary form must reproduce the above copyright notice,
#      this list of conditions and the following disclaimer in the documentation
#      and/or other materials provided with the distribution.
#    * Neither the name of Virtual Cable S.L. nor the names of its contributors
#      may be used to endorse or promote products derived from this software
#      without specific prior written permission.
#
# THIS SOFTWARE IS PROVIDED BY THE COPYRIGHT HOLDERS AND CONTRIBUTORS "AS IS"
# AND ANY EXPRESS OR IMPLIED WARRANTIES, INCLUDING, BUT NOT LIMITED TO, THE
# IMPLIED WARRANTIES OF MERCHANTABILITY AND FITNESS FOR A PARTICULAR PURPOSE ARE
# DISCLAIMED. IN NO EVENT SHALL THE COPYRIGHT HOLDER OR CONTRIBUTORS BE LIABLE
# FOR ANY DIRECT, INDIRECT, INCIDENTAL, SPECIAL, EXEMPLARY, OR CONSEQUENTIAL
# DAMAGES (INCLUDING, BUT NOT LIMITED TO, PROCUREMENT OF SUBSTITUTE GOODS OR
# SERVICES; LOSS OF USE, DATA, OR PROFITS; OR BUSINESS INTERRUPTION) HOWEVER
# CAUSED AND ON ANY THEORY OF LIABILITY, WHETHER IN CONTRACT, STRICT LIABILITY,
# OR TORT (INCLUDING NEGLIGENCE OR OTHERWISE) ARISING IN ANY WAY OUT OF THE USE
# OF THIS SOFTWARE, EVEN IF ADVISED OF THE POSSIBILITY OF SUCH DAMAGE.

"""
.. moduleauthor:: Adolfo Gómez, dkmaster at dkmon dot com
"""
from __future__ import unicode_literals

from django.utils.translation import ugettext_noop as _
from uds.core import Module
from uds.core.transports import protocols
from . import types

<<<<<<< HEAD
__updated__ = '2017-01-12'
=======
__updated__ = '2018-03-14'
>>>>>>> 92de41d4


class Service(Module):
    """
    This class is in fact an interface, and represents a service, that is the
    definition of an offering for consumers (users).

    Class derived from this one declares the behavior of the service, as well
    as custom parameter that will be needed to provide final consumable elements
    to users.

    The behavior attributes must be declared always, although they have default
    values, this can change in a future and declaring all needed is a good way
    to avoid future problems. Of course, if you declare that do no do something
    (i.e. do not uses cache), you will not have to declare related attributes
    (i.e. cacheTooltip, usesCache_L2 and cacheTooltip_L2)

    As you derive from this class, if you provide __init__ in your own class,
    remember to call ALWAYS at base class __init__  as this:

       super(self.__class__, self).__init__(dbAuth, environment, values)

    This is a MUST (if you override __init__), so internal structured gets
    filled correctly, so don't forget it!.

    The preferred method of provide initialization is to provide the :py:meth:`.initialize`,
    and do not override __init__ method. This (initialize) will be invoked after
    all internal initialization, so there will be available parent, environment and storage.

    Normally objects of classes deriving from this one, will be serialized, called,
    deserialized. This means that all that you want to ensure that is kept inside
    the class must be serialized and unserialized, because there is no warrantee that
    the object will get two methods invoked without haven't been removed from memory
    and loaded again. One thing to have into account on this are Form Fields, that
    default implementation marshals and unmashals them, so if your case is that you
    only need data that is keeped at form fields, marshal and unmarshal and in fact
    not needed.

    """

    # : Constant for indicating that max elements this service can deploy is unlimited.
    UNLIMITED = -1

    # : Name of type, used at administration interface to identify this
    # : service (i.e. Xen server, oVirt Server, ...)
    # : This string will be translated when provided to admin interface
    # : using ugettext, so you can mark it as "_" at derived classes (using ugettext_noop)
    # : if you want so it can be translated.
    typeName = _('Base Service')

    # : Name of type used by Managers to identify this type of service
    # : We could have used here the Class name, but we decided that the
    # : module implementator will be the one that will provide a name that
    # : will relation the class (type) and that name.
    typeType = 'BaseService'

    # : Description shown at administration level for this service.
    # : This string will be translated when provided to admin interface
    # : using ugettext, so you can mark it as "_" at derived classes (using ugettext_noop)
    # : if you want so it can be translated.
    typeDescription = _('Base Service')

    # : Icon file, used to represent this service at administration interface
    # : This file should be at same folder as this class is, except if you provide
    # : your own :py:meth:uds.core.BaseModule.BaseModule.icon method.
    iconFile = 'service.png'

    # Functional related data

    # : Normally set to UNLIMITED. This attribute indicates if the service has some "limitation"
    # : for providing deployed services to users. This attribute can be set here or
    # : modified at instance level, core will access always to it using an instance object.
    maxDeployed = UNLIMITED  # : If the service provides more than 1 "provided service" (-1 = no limit, 0 = ???? (do not use it!!!), N = max number to deploy

    # : If this item "has constains", on deployed service edition, defined keys will overwrite defined ones
    cacheConstrains = None

    # : If this class uses cache or not. If uses cache is true, means that the
    # : service can "prepare" some user deployments to allow quicker user access
    # : to services if he already do not have one.
    # : If you set this to True, please, provide a _ :py:attr:.cacheToolTip
    usesCache = False

    # : Tooltip to be used if services uses cache at administration interface, indicated by :py:attr:.usesCache
    cacheTooltip = _('None')  # : Tooltip shown to user when this item is pointed at admin interface

    # : If user deployments can be cached (see :py:attr:.usesCache), may he also can provide a secondary cache,
    # : that is no more that user deployments that are "almost ready" to be used, but preperably consumes less
    # : resources than L1 cache. This can give a boost to cache L1 recovering in case of peaks
    # : in demand. If you set this to True, please, provide also  a _ :py:attr:.cacheTooltip_L2
    usesCache_L2 = False  # : If we need to generate a "Level 2" cache for this service (i.e., L1 could be running machines and L2 suspended machines)

    # : Tooltip to be used if services uses L2 cache at administration interface, indicated by :py:attr:.usesCache_L2
    cacheTooltip_L2 = _('None')  # : Tooltip shown to user when this item is pointed at admin interface

    # : If the service needs a o.s. manager (see os managers section)
    needsManager = False

    # : If the service can be autoassigned or needs to be assigned by administrator
    # : Not all services are for assigning it. Thing, i.e., a Service that manages
    # : a number of Server. The desired behavior will be to let administrator
    # : the service to a user in the administration interface, an not the system
    # : to assign the service automatically. If this is true, the core will not
    # : assign the service automatically, so if the user do not have a consumable
    # : assigned, the user will never get one (of this kind, of course)
    mustAssignManually = False

    # : Types of publications (preparated data for deploys)
    # : If you provide this, UDS will assume that the service needs a preparation.
    # : If not provided (it is None), UDS will assume that service do not needs
    # : preparation. Take care, if you mark a service as it uses cache, you MUST
    # : provide a publication type
    # : This refers to class that provides the logic for publication, you can see
    # : :py:class:uds.core.services.Publication
    publicationType = None

    # : Types of deploys (services in cache and/or assigned to users)
    # : This is ALWAYS a MUST. You mast indicate the class responsible
    # : for managing the user deployments (user consumable services generated
    # : from this one). If this attribute is not set, the service will never work
    # : (core will not know how to handle the user deployments)
    deployedType = None

    # : Restricted transports
    # : If this list contains anything else but emtpy, the only allowed protocol for transports
    # : will be the ones listed here (on implementation, ofc)
    allowedProtocols = protocols.GENERIC

    # : If this services "spawns" a new copy on every execution (that is, does not "reuse" the previous opened session)
    # : Default behavior is False (and most common), but some services may need to respawn a new "copy" on every launch
    spawnsNew = False

    # : If the service allows "reset", here we will announce it
    # : Defaults to False
    canReset = False

    # : 'kind' of services that this service provides:
    # : For example, VDI, VAPP, ...
    servicesTypeProvided = types.ALL

    def __init__(self, environment, parent, values=None):
        """
        Do not forget to invoke this in your derived class using "super(self.__class__, self).__init__(environment, parent, values)".
        We want to use the env, parent methods outside class. If not called, you must implement your own methods
        cache and storage are "convenient" methods to access _env.cache and _env.storage
        """
        super(Service, self).__init__(environment, values)
        self._provider = parent
        self.initialize(values)

    def initialize(self, values):
        """
        This method will be invoked from __init__ constructor.
        This is provided so you don't have to provide your own __init__ method,
        and invoke base methods.
        This will get invoked when all initialization stuff is done

        Args:
            values: If values is not none, this object is being initialized
            from administration interface, and not unmarshal will be done.
            If it's None, this is initialized internally, and unmarshal will
            be called after this.

        Default implementation does nothing
        """
        pass

    def parent(self):
        """
        Utility method to access parent provider for this service

        Returns

            Parent provider instance object (not database object)
        """
        return self._provider

    def requestServicesForAssignation(self, **kwargs):
        """
        override this if mustAssignManualy is True
        @params kwargs: Named arguments
        @return an array with the services that we can assign (they must be of type deployedType)
        We will access the returned array in "name" basis. This means that the service will be assigned by "name", so be care that every single service
        returned are not repeated... :-)
        """
        raise Exception('The class {0} has been marked as manually asignable but no requestServicesForAssignetion provided!!!'.format(self.__class__.__name__))

    def macGenerator(self):
        """
        Utility method to access provided macs generator (inside environment)

        Returns the environment unique mac addresses generator
        """
        return self.idGenerators('mac')

    def nameGenerator(self):
        """
        Utility method to access provided names generator (inside environment)

        Returns the environment unique name generator
        """
        return self.idGenerators('name')

    def __str__(self):
        """
        String method, mainly used for debugging purposes
        """
        return "Base Service Provider"<|MERGE_RESOLUTION|>--- conflicted
+++ resolved
@@ -27,9 +27,9 @@
 # OR TORT (INCLUDING NEGLIGENCE OR OTHERWISE) ARISING IN ANY WAY OUT OF THE USE
 # OF THIS SOFTWARE, EVEN IF ADVISED OF THE POSSIBILITY OF SUCH DAMAGE.
 
-"""
+'''
 .. moduleauthor:: Adolfo Gómez, dkmaster at dkmon dot com
-"""
+'''
 from __future__ import unicode_literals
 
 from django.utils.translation import ugettext_noop as _
@@ -37,15 +37,11 @@
 from uds.core.transports import protocols
 from . import types
 
-<<<<<<< HEAD
-__updated__ = '2017-01-12'
-=======
 __updated__ = '2018-03-14'
->>>>>>> 92de41d4
 
 
 class Service(Module):
-    """
+    '''
     This class is in fact an interface, and represents a service, that is the
     definition of an offering for consumers (users).
 
@@ -80,7 +76,7 @@
     only need data that is keeped at form fields, marshal and unmarshal and in fact
     not needed.
 
-    """
+    '''
 
     # : Constant for indicating that max elements this service can deploy is unlimited.
     UNLIMITED = -1
@@ -183,70 +179,70 @@
     servicesTypeProvided = types.ALL
 
     def __init__(self, environment, parent, values=None):
-        """
+        '''
         Do not forget to invoke this in your derived class using "super(self.__class__, self).__init__(environment, parent, values)".
         We want to use the env, parent methods outside class. If not called, you must implement your own methods
         cache and storage are "convenient" methods to access _env.cache and _env.storage
-        """
+        '''
         super(Service, self).__init__(environment, values)
         self._provider = parent
         self.initialize(values)
 
     def initialize(self, values):
-        """
+        '''
         This method will be invoked from __init__ constructor.
         This is provided so you don't have to provide your own __init__ method,
         and invoke base methods.
         This will get invoked when all initialization stuff is done
 
         Args:
-            values: If values is not none, this object is being initialized
+            Values: If values is not none, this object is being initialized
             from administration interface, and not unmarshal will be done.
             If it's None, this is initialized internally, and unmarshal will
             be called after this.
 
         Default implementation does nothing
-        """
+        '''
         pass
 
     def parent(self):
-        """
+        '''
         Utility method to access parent provider for this service
 
         Returns
 
             Parent provider instance object (not database object)
-        """
+        '''
         return self._provider
 
     def requestServicesForAssignation(self, **kwargs):
-        """
+        '''
         override this if mustAssignManualy is True
         @params kwargs: Named arguments
         @return an array with the services that we can assign (they must be of type deployedType)
         We will access the returned array in "name" basis. This means that the service will be assigned by "name", so be care that every single service
         returned are not repeated... :-)
-        """
+        '''
         raise Exception('The class {0} has been marked as manually asignable but no requestServicesForAssignetion provided!!!'.format(self.__class__.__name__))
 
     def macGenerator(self):
-        """
+        '''
         Utility method to access provided macs generator (inside environment)
 
         Returns the environment unique mac addresses generator
-        """
+        '''
         return self.idGenerators('mac')
 
     def nameGenerator(self):
-        """
+        '''
         Utility method to access provided names generator (inside environment)
 
         Returns the environment unique name generator
-        """
+        '''
         return self.idGenerators('name')
 
     def __str__(self):
-        """
+        '''
         String method, mainly used for debugging purposes
-        """
+        '''
         return "Base Service Provider"