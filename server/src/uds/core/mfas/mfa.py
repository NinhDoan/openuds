# -*- coding: utf-8 -*-

#
# Copyright (c) 2022 Virtual Cable S.L.U.
# All rights reserved.
#
# Redistribution and use in source and binary forms, with or without modification,
# are permitted provided that the following conditions are met:
#
#    * Redistributions of source code must retain the above copyright notice,
#      this list of conditions and the following disclaimer.
#    * Redistributions in binary form must reproduce the above copyright notice,
#      this list of conditions and the following disclaimer in the documentation
#      and/or other materials provided with the distribution.
#    * Neither the name of Virtual Cable S.L.U. nor the names of its contributors
#      may be used to endorse or promote products derived from this software
#      without specific prior written permission.
#
# THIS SOFTWARE IS PROVIDED BY THE COPYRIGHT HOLDERS AND CONTRIBUTORS "AS IS"
# AND ANY EXPRESS OR IMPLIED WARRANTIES, INCLUDING, BUT NOT LIMITED TO, THE
# IMPLIED WARRANTIES OF MERCHANTABILITY AND FITNESS FOR A PARTICULAR PURPOSE ARE
# DISCLAIMED. IN NO EVENT SHALL THE COPYRIGHT HOLDER OR CONTRIBUTORS BE LIABLE
# FOR ANY DIRECT, INDIRECT, INCIDENTAL, SPECIAL, EXEMPLARY, OR CONSEQUENTIAL
# DAMAGES (INCLUDING, BUT NOT LIMITED TO, PROCUREMENT OF SUBSTITUTE GOODS OR
# SERVICES; LOSS OF USE, DATA, OR PROFITS; OR BUSINESS INTERRUPTION) HOWEVER
# CAUSED AND ON ANY THEORY OF LIABILITY, WHETHER IN CONTRACT, STRICT LIABILITY,
# OR TORT (INCLUDING NEGLIGENCE OR OTHERWISE) ARISING IN ANY WAY OUT OF THE USE
# OF THIS SOFTWARE, EVEN IF ADVISED OF THE POSSIBILITY OF SUCH DAMAGE.

"""
@author: Adolfo Gómez, dkmaster at dkmon dot com
"""
import datetime
import random
import enum
import hashlib
import logging
import typing

<<<<<<< HEAD
from django.utils.translation import gettext_noop as _
from uds import models
=======
from django.utils.translation import ugettext_noop as _
from uds.models.util import getSqlDatetime
>>>>>>> 56ab1998
from uds.core import Module
from uds.core.auths import exceptions

if typing.TYPE_CHECKING:
    from uds.core.environment import Environment
    from uds.core.util.request import ExtendedHttpRequest
    from uds.models import User

logger = logging.getLogger(__name__)


class MFA(Module):
    """
    this class provides an abstraction of a Multi Factor Authentication
    """

    # informational related data
    # : Name of type, used at administration interface to identify this
    # : notifier type (e.g. "Email", "SMS", etc.)
    # : This string will be translated when provided to admin interface
    # : using gettext, so you can mark it as "_" at derived classes (using gettext_noop)
    # : if you want so it can be translated.
    typeName: typing.ClassVar[str] = _('Base MFA')

    # : Name of type used by Managers to identify this type of service
    # : We could have used here the Class name, but we decided that the
    # : module implementator will be the one that will provide a name that
    # : will relation the class (type) and that name.
    typeType: typing.ClassVar[str] = 'baseMFA'

    # : Description shown at administration level for this authenticator.
    # : This string will be translated when provided to admin interface
    # : using gettext, so you can mark it as "_" at derived classes (using gettext_noop)
    # : if you want so it can be translated.
    typeDescription: typing.ClassVar[str] = _('Base MFA')

    # : Icon file, used to represent this authenticator at administration interface
    # : This file should be at same folder as this class is, except if you provide
    # : your own :py:meth:uds.core.module.BaseModule.icon method.
    iconFile: typing.ClassVar[str] = 'mfa.png'

    # : Cache time for the generated MFA code
    # : this means that the code will be valid for this time, and will not
    # : be resent to the user until the time expires.
    # : This value is in second
    # : Note: This value is used by default "process" methos, but you can
    # : override it in your own implementation.
    # : Note: This value is only used in "validity" method, that is also overridable
    # : by your own implementation, so its up to you to use it or not.
    cacheTime: typing.ClassVar[int] = 5*60

    class RESULT(enum.IntEnum):
        """
        This enum is used to know if the MFA code was sent or not.
        """

        OK = 1
        ALLOWED = 2

    def __init__(self, environment: 'Environment', values: Module.ValuesType):
        super().__init__(environment, values)
        self.initialize(values)

    def initialize(self, values: Module.ValuesType) -> None:
        """
        This method will be invoked from __init__ constructor.
        This is provided so you don't have to provide your own __init__ method,
        and invoke base methods.
        This will get invoked when all initialization stuff is done

        Args:
            values: If values is not none, this object is being initialized
            from administration interface, and not unmarshal will be done.
            If it's None, this is initialized internally, and unmarshal will
            be called after this.

        Default implementation does nothing
        """

    def label(self) -> str:
        """
        This method will be invoked from the MFA form, to know the human name of the field
        that will be used to enter the MFA code.
        """
        return 'MFA Code'

    def html(self, request: 'ExtendedHttpRequest', userId: str, username: str) -> str:
        """
        This method will be invoked from the MFA form, to know the HTML that will be presented
        to the user below the MFA code form.
        
        Args:
            userId: Id of the user that is requesting the MFA code
            request: Request object, so you can get more information

        Returns:
            HTML to be presented to the user along with the MFA code form
        """
        return ''

    def validity(self) -> int:
        """
        This method will be invoked from the MFA form, to know the validity in secods
        of the MFA code.
        If value is 0 or less, means the code is always valid.
        """
        return self.cacheTime

    def emptyIndentifierAllowedToLogin(self, request: 'ExtendedHttpRequest') -> typing.Optional[bool]:
        """
        If this method returns True, an user that has no "identifier" is allowed to login without MFA
        Returns:
            True: If an user that has no "identifier" is allowed to login without MFA
            False: If an user that has no "identifier" is not allowed to login without MFA
            None: Process request, let the class decide if the user is allowed to login without MFA
        """
        return True

    def sendCode(
        self,
        request: 'ExtendedHttpRequest',
        userId: str,
        username: str,
        identifier: str,
        code: str,
    ) -> 'MFA.RESULT':
        """
        This method will be invoked from "process" method, to send the MFA code to the user.
        If returns MFA.RESULT.OK, the MFA code was sent.
        If returns MFA.RESULT.ALLOW, the MFA code was not sent, the user does not need to enter the MFA code.
        If raises an error, the MFA code was not sent, and the user needs to enter the MFA code.
        """

        raise NotImplementedError('sendCode method not implemented')

    def _getData(
        self, request: 'ExtendedHttpRequest', userId: str
    ) -> typing.Optional[typing.Tuple[datetime.datetime, str]]:
        """
        Internal method to get the data from storage
        """
        storageKey = request.ip + userId
        return self.storage.getPickle(storageKey)

    def _removeData(self, request: 'ExtendedHttpRequest', userId: str) -> None:
        """
        Internal method to remove the data from storage
        """
        storageKey = request.ip + userId
        self.storage.remove(storageKey)

    def _putData(self, request: 'ExtendedHttpRequest', userId: str, code: str) -> None:
        """
        Internal method to put the data into storage
        """
        storageKey = request.ip + userId
        self.storage.putPickle(storageKey, (getSqlDatetime(), code))

    def process(
        self,
        request: 'ExtendedHttpRequest',
        userId: str,
        username: str,
        identifier: str,
        validity: typing.Optional[int] = None,
    ) -> 'MFA.RESULT':
        """
        This method will be invoked from the MFA form, to send the MFA code to the user.
        The identifier where to send the code, will be obtained from "mfaIdentifier" method.
        Default implementation generates a random code and sends invokes "sendCode" method.

        If returns MFA.RESULT.OK, the MFA code was sent.
        If returns MFA.RESULT.ALLOW, the MFA code was not sent, the user does not need to enter the MFA code.
        If raises an error, the MFA code was not sent, and the user needs to enter the MFA code.

        Args:
            request: The request object
            userId: An unique, non authenticator dependant, id for the user (at this time, it's sha3_256 of user + authenticator)
            username: The user name, the one used to login
            identifier: The identifier where to send the code (phone, email, etc)
            validity: The validity of the code in seconds. If None, the default value will be used.

        Returns:
            MFA.RESULT.OK if the code was already sent
            MFA.RESULT.ALLOW if the user does not need to enter the MFA code (i.e. fail to send the code)
            Raises an error if the code was not sent and was required to be sent
        """
        # try to get the stored code
        data = self._getData(request, userId)
        validity = validity if validity is not None else self.validity()
        try:
            if data and validity:
                # if we have a stored code, check if it's still valid
                if data[0] + datetime.timedelta(seconds=validity) > getSqlDatetime():
                    # if it's still valid, just return without sending a new one
                    return MFA.RESULT.OK
        except Exception:
            # if we have a problem, just remove the stored code
            self._removeData(request, userId)

        # Generate a 6 digit code (0-9)
        code = ''.join(random.SystemRandom().choices('0123456789', k=6))
        logger.debug('Generated OTP is %s', code)
        # Store the code in the database, own storage space
        self._putData(request, userId, code)
        # Send the code to the user
        return self.sendCode(request, userId, username, identifier, code)

    def validate(
        self,
        request: 'ExtendedHttpRequest',
        userId: str,
        username: str,
        identifier: str,
        code: str,
        validity: typing.Optional[int] = None,
    ) -> None:
        """
        If this method is provided by an authenticator, the user will be allowed to enter a MFA code
        You must raise an "exceptions.MFAError" if the code is not valid.

        Args:
            request: The request object
            userId: An unique, non authenticator dependant, id for the user (at this time, it's sha3_256 of user + authenticator)
            username: The user name, the one used to login
            identifier: The identifier where to send the code (phone, email, etc)
            code: The code entered by the user
            validity: The validity of the code in seconds. If None, the default value will be used.

        Returns:
            None if the code is valid
            Raises an error if the code is not valid ("exceptions.MFAError")
        """
        # Validate the code
        try:
            err = _('Invalid MFA code')

            data = self._getData(request, userId)
            if data and len(data) == 2:
                validity = validity if validity is not None else self.validity()
                if (
                    validity > 0
                    and data[0] + datetime.timedelta(seconds=validity)
                    < getSqlDatetime()
                ):
                    # if it is no more valid, raise an error
                    # Remove stored code and raise error
                    self._removeData(request, userId)
                    raise exceptions.MFAError('MFA Code expired')

                # Check if the code is valid
                if data[1] == code:
                    # Code is valid, remove it from storage
                    self._removeData(request, userId)
                    return
        except Exception as e:
            # Any error means invalid code
            err = str(e)

        raise exceptions.MFAError(err)

    def resetData(
        self,
        userId: str,
    ) -> None:
        """
        This method allows to reset the MFA state of an user.
        Normally, this will do nothing, but for persistent MFA data (as Google Authenticator), this will remove the data.
        """
        pass

    @staticmethod
<<<<<<< HEAD
    def getUserId(user: models.User) -> str:
        """
        Composes an unique, mfa dependant, id for the user (at this time, it's sha3_256 of user + mfa)
        """
=======
    def getUserId(user: 'User') -> str:
>>>>>>> 56ab1998
        mfa = user.manager.mfa
        if not mfa:
            raise exceptions.MFAError('MFA is not enabled')
        
        return hashlib.sha3_256(
            (user.name + (user.uuid or '') + mfa.uuid).encode()
        ).hexdigest()<|MERGE_RESOLUTION|>--- conflicted
+++ resolved
@@ -37,13 +37,8 @@
 import logging
 import typing
 
-<<<<<<< HEAD
 from django.utils.translation import gettext_noop as _
 from uds import models
-=======
-from django.utils.translation import ugettext_noop as _
-from uds.models.util import getSqlDatetime
->>>>>>> 56ab1998
 from uds.core import Module
 from uds.core.auths import exceptions
 
@@ -316,14 +311,10 @@
         pass
 
     @staticmethod
-<<<<<<< HEAD
     def getUserId(user: models.User) -> str:
         """
         Composes an unique, mfa dependant, id for the user (at this time, it's sha3_256 of user + mfa)
         """
-=======
-    def getUserId(user: 'User') -> str:
->>>>>>> 56ab1998
         mfa = user.manager.mfa
         if not mfa:
             raise exceptions.MFAError('MFA is not enabled')
