# pylint: disable=no-member

#
# Copyright (c) 2016-2021 Virtual Cable S.L.U.
# All rights reserved.
#
# Redistribution and use in source and binary forms, with or without modification,
# are permitted provided that the following conditions are met:
#
#    * Redistributions of source code must retain the above copyright notice,
#      this list of conditions and the following disclaimer.
#    * Redistributions in binary form must reproduce the above copyright notice,
#      this list of conditions and the following disclaimer in the documentation
#      and/or other materials provided with the distribution.
#    * Neither the name of Virtual Cable S.L.U. nor the names of its contributors
#      may be used to endorse or promote products derived from this software
#      without specific prior written permission.
#
# THIS SOFTWARE IS PROVIDED BY THE COPYRIGHT HOLDERS AND CONTRIBUTORS "AS IS"
# AND ANY EXPRESS OR IMPLIED WARRANTIES, INCLUDING, BUT NOT LIMITED TO, THE
# IMPLIED WARRANTIES OF MERCHANTABILITY AND FITNESS FOR A PARTICULAR PURPOSE ARE
# DISCLAIMED. IN NO EVENT SHALL THE COPYRIGHT HOLDER OR CONTRIBUTORS BE LIABLE
# FOR ANY DIRECT, INDIRECT, INCIDENTAL, SPECIAL, EXEMPLARY, OR CONSEQUENTIAL
# DAMAGES (INCLUDING, BUT NOT LIMITED TO, PROCUREMENT OF SUBSTITUTE GOODS OR
# SERVICES; LOSS OF USE, DATA, OR PROFITS; OR BUSINESS INTERRUPTION) HOWEVER
# CAUSED AND ON ANY THEORY OF LIABILITY, WHETHER IN CONTRACT, STRICT LIABILITY,
# OR TORT (INCLUDING NEGLIGENCE OR OTHERWISE) ARISING IN ANY WAY OUT OF THE USE
# OF THIS SOFTWARE, EVEN IF ADVISED OF THE POSSIBILITY OF SUCH DAMAGE. 

"""
@author: Adolfo Gómez, dkmaster at dkmon dot com
"""
import logging
import typing
import tempfile
import os.path

import ldap.filter
from ldap import (
    SCOPE_BASE,  # type: ignore
    SCOPE_SUBTREE,  # type: ignore
    SCOPE_ONELEVEL,  # type: ignore
    # SCOPE_SUBORDINATE,  # type: ignore
)


from django.utils.translation import gettext as _
from uds.core.util import tools

logger = logging.getLogger(__name__)

LDAPResultType = typing.MutableMapping[str, typing.Any]


class LDAPError(Exception):
    @staticmethod
    def reraise(e: typing.Any):
        _str = _('Connection error: ')
        if hasattr(e, 'message') and isinstance(e.message, dict):
            _str += f'{e.message.get("info", "")}, {e.message.get("desc", "")}'
        else:
            _str += str(e)
        raise LDAPError(_str) from e


def escape(value: str):
    """
    Escape filter chars for ldap search filter
    """
    return ldap.filter.escape_filter_chars(value)


def connection(
    username: str,
    passwd: typing.Union[str, bytes],
    host: str,
    *,
    port: int = -1,
    ssl: bool = False,
    timeout: int = 3,
    debug: bool = False,
    verify_ssl: bool = False,
    certificate: typing.Optional[
        str
    ] = None,  # Content of the certificate, not the file itself
) -> typing.Any:
    """
    Tries to connect to ldap. If username is None, it tries to connect using user provided credentials.
    @param username: Username for connection validation
    @param password: Password for connection validation
    @return: Connection established
    @raise exception: If connection could not be established
    """
    logger.debug('Login in to %s as user %s', host, username)
    l = None
    password = passwd.encode('utf-8') if isinstance(passwd, str) else passwd

    try:
        if debug:
            ldap.set_option(ldap.OPT_DEBUG_LEVEL, 8191)  # type: ignore

        schema = 'ldaps' if ssl else 'ldap'
        if port == -1:
            port = 636 if ssl else 389
        uri = f'{schema}://{host}:{port}'
        logger.debug('Ldap uri: %s', uri)

        l = ldap.initialize(uri=uri)  # type: ignore
        l.set_option(ldap.OPT_REFERRALS, 0)  # type: ignore
        l.set_option(ldap.OPT_TIMEOUT, int(timeout))  # type: ignore
        l.network_timeout = int(timeout)
        l.protocol_version = ldap.VERSION3  # type: ignore

        certificate = (certificate or '').strip()

        if ssl:
            if (
                certificate and verify_ssl
            ):  # If not verify_ssl, we don't need the certificate
                # Create a semi-temporary ca file, with the content of the certificate
                # The name is from the host, so we can ovwerwrite it if needed
                cert_filename = os.path.join(
                    tempfile.gettempdir(), f'ldap-cert-{host}.pem'
                )
                with open(cert_filename, 'w', encoding='utf8') as f:
                    f.write(certificate)
                l.set_option(ldap.OPT_X_TLS_CACERTFILE, cert_filename)  # type: ignore

            if not verify_ssl:
                l.set_option(ldap.OPT_X_TLS_REQUIRE_CERT, ldap.OPT_X_TLS_NEVER)  # type: ignore
            # Disable TLS1 and TLS1.1
            # 0x304 = TLS1.3, 0x303 = TLS1.2, 0x302 = TLS1.1, 0x301 = TLS1.0, but use ldap module constants
            l.set_option(ldap.OPT_X_TLS_PROTOCOL_MIN, ldap.OPT_X_TLS_PROTOCOL_TLS1_2)  # type: ignore

            l.set_option(ldap.OPT_X_TLS_NEWCTX, 0)  # type: ignore

<<<<<<< HEAD
=======
            
>>>>>>> 9e61d142
        l.simple_bind_s(who=username, cred=password)
    except ldap.SERVER_DOWN as e:  # type: ignore
        raise LDAPError(_('Can\'t contact LDAP server') + f': {e}') from e
    except ldap.LDAPError as e:  # type: ignore
        LDAPError.reraise(e)
    except Exception as e:
        logger.exception('Exception connection:')
        raise LDAPError(str(e)) from e

    logger.debug('Connection was successful')
    return l


def getAsDict(
    con: typing.Any,
    base: str,
    ldapFilter: str,
    attrList: typing.Optional[typing.Iterable[str]] = None,
    sizeLimit: int = 100,
    scope=SCOPE_SUBTREE,
) -> typing.Generator[LDAPResultType, None, None]:
    """
    Makes a search on LDAP, adjusting string to required type (ascii on python2, str on python3).
    returns an generator with the results, where each result is a dictionary where it values are always a list of strings
    """
    logger.debug('Filter: %s, attr list: %s', ldapFilter, attrList)

    if attrList:
        attrList = list(attrList)   # Ensures iterable is a list

    res = None
    try:
        # On python2, attrs and search string is str (not unicode), in 3, str (not bytes)
        res = con.search_ext_s(
            base,
            scope=scope,
            filterstr=ldapFilter,
            attrlist=attrList,
            sizelimit=sizeLimit,
        )
    except ldap.LDAPError as e:  # type: ignore
        LDAPError.reraise(e)
    except Exception as e:
        logger.exception('Exception connection:')
        raise LDAPError(str(e)) from e

    logger.debug('Result of search %s on %s: %s', ldapFilter, base, res)

    if res is not None:
        for r in res:
            if r[0] is None:
                continue  # Skip None entities

            # Convert back attritutes to test_type ONLY on python2
            dct = (
                tools.CaseInsensitiveDict((k, ['']) for k in attrList)
                if attrList is not None
                else tools.CaseInsensitiveDict()
            )

            # Convert back result fields to str
            for k, v in r[1].items():
                dct[k] = list(i.decode('utf8', errors='replace') for i in v)

            dct.update({'dn': r[0]})

            yield dct


def getFirst(
    con: typing.Any,
    base: str,
    objectClass: str,
    field: str,
    value: str,
    attributes: typing.Optional[typing.Iterable[str]] = None,
    sizeLimit: int = 50,
) -> typing.Optional[LDAPResultType]:
    """
    Searchs for the username and returns its LDAP entry
    @param username: username to search, using user provided parameters at configuration to map search entries.
    @param objectClass: Objectclass of the user mane username to search.
    @return: None if username is not found, an dictionary of LDAP entry attributes if found (all in unicode on py2, str on py3).
    """
    value = ldap.filter.escape_filter_chars(value)

    attrList = [field] + list(attributes) if attributes else []

    ldapFilter = f'(&(objectClass={objectClass})({field}={value}))'

    try:
        obj = next(getAsDict(con, base, ldapFilter, attrList, sizeLimit))
    except StopIteration:
        return None  # None found

    obj['_id'] = value

    return obj


# Recursive delete
def recursive_delete(con: typing.Any, base_dn: str) -> None:
    search = con.search_s(base_dn, SCOPE_ONELEVEL)  # type: ignore

    for dn, _ in search:
        # recursive_delete(conn, dn)
        # RIGHT NOW IS NOT RECURSIVE, JUST 1 LEVEL BELOW!!!
        con.delete_s(dn)

    con.delete_s(base_dn)


def getRootDSE(con: typing.Any) -> typing.Optional[LDAPResultType]:
    """
    Gets the root DSE of the LDAP server
    @param cont: Connection to LDAP server
    @return: None if root DSE is not found, an dictionary of LDAP entry attributes if found (all in unicode on py2, str on py3).
    """
    return next(
        getAsDict(
            con=con,
            base='',
            ldapFilter='(objectClass=*)',
            scope=SCOPE_BASE,
        )
    )<|MERGE_RESOLUTION|>--- conflicted
+++ resolved
@@ -134,10 +134,6 @@
 
             l.set_option(ldap.OPT_X_TLS_NEWCTX, 0)  # type: ignore
 
-<<<<<<< HEAD
-=======
-            
->>>>>>> 9e61d142
         l.simple_bind_s(who=username, cred=password)
     except ldap.SERVER_DOWN as e:  # type: ignore
         raise LDAPError(_('Can\'t contact LDAP server') + f': {e}') from e
