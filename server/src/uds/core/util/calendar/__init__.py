# -*- coding: utf-8 -*-

#
# Copyright (c) 2015 Virtual Cable S.L.
# All rights reserved.
#
# Redistribution and use in source and binary forms, with or without modification,
# are permitted provided that the following conditions are met:
#
#    * Redistributions of source code must retain the above copyright notice,
#      this list of conditions and the following disclaimer.
#    * Redistributions in binary form must reproduce the above copyright notice,
#      this list of conditions and the following disclaimer in the documentation
#      and/or other materials provided with the distribution.
#    * Neither the name of Virtual Cable S.L. nor the names of its contributors
#      may be used to endorse or promote products derived from this software
#      without specific prior written permission.
#
# THIS SOFTWARE IS PROVIDED BY THE COPYRIGHT HOLDERS AND CONTRIBUTORS "AS IS"
# AND ANY EXPRESS OR IMPLIED WARRANTIES, INCLUDING, BUT NOT LIMITED TO, THE
# IMPLIED WARRANTIES OF MERCHANTABILITY AND FITNESS FOR A PARTICULAR PURPOSE ARE
# DISCLAIMED. IN NO EVENT SHALL THE COPYRIGHT HOLDER OR CONTRIBUTORS BE LIABLE
# FOR ANY DIRECT, INDIRECT, INCIDENTAL, SPECIAL, EXEMPLARY, OR CONSEQUENTIAL
# DAMAGES (INCLUDING, BUT NOT LIMITED TO, PROCUREMENT OF SUBSTITUTE GOODS OR
# SERVICES; LOSS OF USE, DATA, OR PROFITS; OR BUSINESS INTERRUPTION) HOWEVER
# CAUSED AND ON ANY THEORY OF LIABILITY, WHETHER IN CONTRACT, STRICT LIABILITY,
# OR TORT (INCLUDING NEGLIGENCE OR OTHERWISE) ARISING IN ANY WAY OUT OF THE USE
# OF THIS SOFTWARE, EVEN IF ADVISED OF THE POSSIBILITY OF SUCH DAMAGE.

"""
.. moduleauthor:: Adolfo Gómez, dkmaster at dkmon dot com
"""
# pylint: disable=maybe-no-member
from __future__ import unicode_literals

import datetime
import logging
import time

import bitarray
import six

from uds.core.util.Cache import Cache
from uds.models.Util import getSqlDatetime

__updated__ = '2017-12-12'

logger = logging.getLogger(__name__)


class CalendarChecker(object):
    calendar = None

    # For performance checking
    updates = 0
    cache_hit = 0
    hits = 0

    cache = Cache('calChecker')

    def __init__(self, calendar):
        self.calendar = calendar

    def _updateData(self, dtime):
        # Else, update the array
        CalendarChecker.updates += 1

        data = bitarray.bitarray(60 * 24)  # Granurality is minute
        data.setall(False)

        data_date = dtime.date()

        start = datetime.datetime.combine(data_date, datetime.datetime.min.time())
        end = datetime.datetime.combine(data_date, datetime.datetime.max.time())

        for rule in self.calendar.rules.all():
            rr = rule.as_rrule()

            r_end = datetime.datetime.combine(rule.end, datetime.datetime.max.time()) if rule.end is not None else None

            ruleDurationMinutes = rule.duration_as_minutes
            ruleFrequencyMinutes = rule.frequency_as_minutes

            # Skip "bogus" definitions
            if ruleDurationMinutes == 0 or ruleFrequencyMinutes == 0:
                continue

            # ruleDurationMinutes = ruleDurationMinutes
            # Relative start, rrule can "spawn" the days, so we get the start at least the ruleDurationMinutes of rule to see if it "matches"
            # This means, we need the previous matching day to be "executed" so we can get the "actives" correctly
            diff = ruleFrequencyMinutes if ruleFrequencyMinutes > ruleDurationMinutes else ruleDurationMinutes
            _start = (start if start > rule.start else rule.start) - datetime.timedelta(minutes=diff)

            _end = end if r_end is None or end < r_end else r_end

            for val in rr.between(_start, _end, inc=True):
                if val.date() != data_date:
                    diff = int((start - val).total_seconds() / 60)
                    pos = 0
                    posdur = ruleDurationMinutes - diff
                    if posdur <= 0:
                        continue
                else:
                    pos = val.hour * 60 + val.minute
                    posdur = pos + ruleDurationMinutes
                if posdur > 60 * 24:
                    posdur = 60 * 24
                data[pos:posdur] = True

        return data

    def _updateEvents(self, checkFrom, startEvent=True):

        next_event = None
        for rule in self.calendar.rules.all():
            # logger.debug('RULE: start = {}, checkFrom = {}, end'.format(rule.start.date(), checkFrom.date()))
            if rule.end is not None and rule.end < checkFrom.date():
                continue
            # logger.debug('Rule in check interval...')
            if startEvent:
                event = rule.as_rrule().after(checkFrom)  # At start
            else:
                event = rule.as_rrule_end().after(checkFrom)  # At end

            if next_event is None or next_event > event:
                next_event = event

        return next_event

    def check(self, dtime=None):
        """
        Checks if the given time is a valid event on calendar
        @param dtime: Datetime object to check
        TODO: We can improve performance of this by getting from a cache first if we can
        """
        if dtime is None:
            dtime = getSqlDatetime()

        # First, try to get data from cache if it is valid
        cacheKey = six.text_type(hash(self.calendar.modified)) + six.text_type(dtime.date().toordinal()) + self.calendar.uuid + 'checker'
        cached = CalendarChecker.cache.get(cacheKey, None)

        if cached is not None:
            data = bitarray.bitarray()  # Empty bitarray
            data.frombytes(cached)
            CalendarChecker.cache_hit += 1
        else:
            data = self._updateData(dtime)

            # Now data can be accessed as an array of booleans.
            # Store data on persistent cache
            CalendarChecker.cache.put(cacheKey, data.tobytes(), 3600 * 24)

        return data[dtime.hour * 60 + dtime.minute]

    def nextEvent(self, checkFrom=None, startEvent=True, offset=None):
        """
        Returns next event for this interval
        Returns a list of two elements. First is datetime of event begining, second is timedelta of duration
<<<<<<< HEAD
        """
        logger.debug('Obtainint nextEvent')
=======
        '''
        logger.debug('Obtaining nextEvent')
>>>>>>> 81dd4e3b
        if checkFrom is None:
            checkFrom = getSqlDatetime()

        if offset is None:
            offset = datetime.timedelta(minutes=0)

        cacheKey = six.text_type(hash(self.calendar.modified)) + self.calendar.uuid + six.text_type(offset.seconds) + six.text_type(int(time.mktime(checkFrom.timetuple()))) + 'event' + ('x' if startEvent is True else '_')
        next_event = CalendarChecker.cache.get(cacheKey, None)
        if next_event is None:
            logger.debug('Regenerating cached nextEvent')
            next_event = self._updateEvents(checkFrom + offset, startEvent)  # We substract on checkin, so we can take into account for next execution the "offset" on start & end (just the inverse of current, so we substract it)
            if next_event is not None:
                next_event += offset
            CalendarChecker.cache.put(cacheKey, next_event, 3600)
        else:
            logger.debug('nextEvent cache hit')
            CalendarChecker.hits += 1

        return next_event

    def debug(self):
        return "Calendar checker for {}".format(self.calendar)<|MERGE_RESOLUTION|>--- conflicted
+++ resolved
@@ -27,21 +27,24 @@
 # OR TORT (INCLUDING NEGLIGENCE OR OTHERWISE) ARISING IN ANY WAY OUT OF THE USE
 # OF THIS SOFTWARE, EVEN IF ADVISED OF THE POSSIBILITY OF SUCH DAMAGE.
 
-"""
+'''
 .. moduleauthor:: Adolfo Gómez, dkmaster at dkmon dot com
-"""
+'''
 # pylint: disable=maybe-no-member
 from __future__ import unicode_literals
 
-import datetime
-import logging
-import time
+from uds.models.Util import NEVER
+from uds.models.Util import getSqlDatetime
 
-import bitarray
-import six
+from uds.models.Calendar import Calendar
 
 from uds.core.util.Cache import Cache
-from uds.models.Util import getSqlDatetime
+
+import datetime
+import time
+import six
+import bitarray
+import logging
 
 __updated__ = '2017-12-12'
 
@@ -109,6 +112,7 @@
 
         return data
 
+
     def _updateEvents(self, checkFrom, startEvent=True):
 
         next_event = None
@@ -128,11 +132,11 @@
         return next_event
 
     def check(self, dtime=None):
-        """
+        '''
         Checks if the given time is a valid event on calendar
         @param dtime: Datetime object to check
         TODO: We can improve performance of this by getting from a cache first if we can
-        """
+        '''
         if dtime is None:
             dtime = getSqlDatetime()
 
@@ -154,16 +158,11 @@
         return data[dtime.hour * 60 + dtime.minute]
 
     def nextEvent(self, checkFrom=None, startEvent=True, offset=None):
-        """
+        '''
         Returns next event for this interval
         Returns a list of two elements. First is datetime of event begining, second is timedelta of duration
-<<<<<<< HEAD
-        """
-        logger.debug('Obtainint nextEvent')
-=======
         '''
         logger.debug('Obtaining nextEvent')
->>>>>>> 81dd4e3b
         if checkFrom is None:
             checkFrom = getSqlDatetime()
 
