--- conflicted
+++ resolved
@@ -27,9 +27,9 @@
 # OR TORT (INCLUDING NEGLIGENCE OR OTHERWISE) ARISING IN ANY WAY OUT OF THE USE
 # OF THIS SOFTWARE, EVEN IF ADVISED OF THE POSSIBILITY OF SUCH DAMAGE.
 
-"""
+'''
 @author: Adolfo Gómez, dkmaster at dkmon dot com
-"""
+'''
 from __future__ import unicode_literals
 
 from uds.core.managers import logManager
@@ -63,9 +63,9 @@
 
 
 def logLevelFromStr(str_):
-    """
+    '''
     Gets the numeric log level from an string.
-    """
+    '''
     return __nameLevels.get(str_.upper(), OTHER)
 
 
@@ -73,13 +73,8 @@
     return __valueLevels.get(level, 'OTHER')
 
 
-<<<<<<< HEAD
-def useLog(type_, serviceUniqueId, serviceIp, username, srcIP=None, srcUser=None):
-    """
-=======
 def useLog(type_, serviceUniqueId, serviceIp, username, srcIP=None, srcUser=None, userServiceName=None, poolName=None):
     '''
->>>>>>> df98efc2
     Logs an "use service" event (logged from actors)
     :param type_: Type of event (commonly 'login' or 'logout' )
     :param serviceUniqueId: Unique id of service
@@ -87,7 +82,7 @@
     :param username: Username notified from service (internal "user service" user name
     :param srcIP: IP of user holding that service at time of event
     :param srcUser: Username holding that service at time of evet
-    """
+    '''
     srcIP = 'unknown' if srcIP is None else srcIP
     srcUser = 'unknown' if srcUser is None else srcUser
     userServiceName = 'unknown' if userServiceName is None else userServiceName
@@ -102,9 +97,9 @@
 
 
 def getLogs(wichObject, limit=None):
-    """
+    '''
     Get the logs associated with "wichObject", limiting to "limit" (default is GlobalConfig.MAX_LOGS_PER_ELEMENT)
-    """
+    '''
     from uds.core.util.Config import GlobalConfig
 
     if limit is None:
@@ -114,7 +109,7 @@
 
 
 def clearLogs(wichObject):
-    """
+    '''
     Clears the logs associated with the object using the logManager
-    """
+    '''
     return logManager().clearLogs(wichObject)