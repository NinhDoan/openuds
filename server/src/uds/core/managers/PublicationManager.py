# -*- coding: utf-8 -*-
#
# Copyright (c) 2012 Virtual Cable S.L.
# All rights reserved.
#
# Redistribution and use in source and binary forms, with or without modification,
# are permitted provided that the following conditions are met:
#
#    * Redistributions of source code must retain the above copyright notice,
#      this list of conditions and the following disclaimer.
#    * Redistributions in binary form must reproduce the above copyright notice,
#      this list of conditions and the following disclaimer in the documentation
#      and/or other materials provided with the distribution.
#    * Neither the name of Virtual Cable S.L. nor the names of its contributors
#      may be used to endorse or promote products derived from this software
#      without specific prior written permission.
#
# THIS SOFTWARE IS PROVIDED BY THE COPYRIGHT HOLDERS AND CONTRIBUTORS "AS IS"
# AND ANY EXPRESS OR IMPLIED WARRANTIES, INCLUDING, BUT NOT LIMITED TO, THE
# IMPLIED WARRANTIES OF MERCHANTABILITY AND FITNESS FOR A PARTICULAR PURPOSE ARE
# DISCLAIMED. IN NO EVENT SHALL THE COPYRIGHT HOLDER OR CONTRIBUTORS BE LIABLE
# FOR ANY DIRECT, INDIRECT, INCIDENTAL, SPECIAL, EXEMPLARY, OR CONSEQUENTIAL
# DAMAGES (INCLUDING, BUT NOT LIMITED TO, PROCUREMENT OF SUBSTITUTE GOODS OR
# SERVICES; LOSS OF USE, DATA, OR PROFITS; OR BUSINESS INTERRUPTION) HOWEVER
# CAUSED AND ON ANY THEORY OF LIABILITY, WHETHER IN CONTRACT, STRICT LIABILITY,
# OR TORT (INCLUDING NEGLIGENCE OR OTHERWISE) ARISING IN ANY WAY OUT OF THE USE
# OF THIS SOFTWARE, EVEN IF ADVISED OF THE POSSIBILITY OF SUCH DAMAGE.

"""
@author: Adolfo Gómez, dkmaster at dkmon dot com
"""
from __future__ import unicode_literals

from django.utils.translation import ugettext as _
from django.db import transaction
from uds.core.jobs.DelayedTask import DelayedTask
from uds.core.jobs.DelayedTaskRunner import DelayedTaskRunner
from uds.core.util.Config import GlobalConfig
from uds.core.services.Exceptions import PublishException
from uds.models import DeployedServicePublication, getSqlDatetime
from uds.core.util.State import State
from uds.core.util import log
import logging
import datetime
import pickle

logger = logging.getLogger(__name__)

PUBTAG = 'pm-'


class PublicationOldMachinesCleaner(DelayedTask):
    """
    This delayed task is for removing a pending "removable" publication
<<<<<<< HEAD
    """
=======
    '''

>>>>>>> 5f74c7fc
    def __init__(self, publicationId):
        super(PublicationOldMachinesCleaner, self).__init__()
        self._id = publicationId

    def run(self):
        try:
            servicePoolPub = DeployedServicePublication.objects.get(pk=self._id)
            if servicePoolPub.state != State.REMOVABLE:
                logger.info('Already removed')

            now = getSqlDatetime()
            activePub = servicePoolPub.deployed_service.activePublication()
            servicePoolPub.deployed_service.userServices.filter(in_use=True).update(in_use=False, state_date=now)
            servicePoolPub.deployed_service.markOldUserServicesAsRemovables(activePub)
        except Exception:
            pass
            # logger.exception('Trace (treated exception, not fault)')
            # Removed publication, no problem at all, no update is done


class PublicationLauncher(DelayedTask):
    """
    This delayed task if for launching a new publication
<<<<<<< HEAD
    """
=======
    '''

>>>>>>> 5f74c7fc
    def __init__(self, publish):
        super(PublicationLauncher, self).__init__()
        self._publishId = publish.id

    def run(self):
        logger.debug('Publishing')
        servicePoolPub = None
        try:
            with transaction.atomic():
                servicePoolPub = DeployedServicePublication.objects.select_for_update().get(pk=self._publishId)
                if servicePoolPub.state != State.LAUNCHING:  # If not preparing (may has been canceled by user) just return
                    return
                servicePoolPub.state = State.PREPARING
                servicePoolPub.save()
            pi = servicePoolPub.getInstance()
            state = pi.publish()
            deployedService = servicePoolPub.deployed_service
            deployedService.current_pub_revision += 1
            deployedService.storeValue('toBeReplacedIn', pickle.dumps(datetime.datetime.now() + datetime.timedelta(hours=GlobalConfig.SESSION_EXPIRE_TIME.getInt(True))))
            deployedService.save()
            PublicationFinishChecker.checkAndUpdateState(servicePoolPub, pi, state)
        except Exception:
            logger.exception("Exception launching publication")
            try:
                servicePoolPub.state = State.ERROR
                servicePoolPub.save()
            except Exception:
                logger.error('Error saving ERROR state for pool {}'.format(servicePoolPub))


# Delayed Task that checks if a publication is done
class PublicationFinishChecker(DelayedTask):
    """
    This delayed task is responsible of checking if a publication is finished
<<<<<<< HEAD
    """
=======
    '''

>>>>>>> 5f74c7fc
    def __init__(self, servicePoolPub):
        super(PublicationFinishChecker, self).__init__()
        self._publishId = servicePoolPub.id
        self._state = servicePoolPub.state

    @staticmethod
    def checkAndUpdateState(servicePoolPub, pi, state):
        """
        Checks the value returned from invocation to publish or checkPublishingState, updating the servicePoolPub database object
        Return True if it has to continue checking, False if finished
        """
        try:
            prevState = servicePoolPub.state
            checkLater = False
            if State.isFinished(state):
                # Now we mark, if it exists, the previous usable publication as "Removable"
                if State.isPreparing(prevState):
                    for old in servicePoolPub.deployed_service.publications.filter(state=State.USABLE):
                        old.state = State.REMOVABLE
                        old.save()

                        osm = servicePoolPub.deployed_service.osmanager
                        # If os manager says "machine is persistent", do not tray to delete "previous version" assigned machines
                        doPublicationCleanup = True if osm is None else not osm.getInstance().isPersistent()

                        if doPublicationCleanup:
                            pc = PublicationOldMachinesCleaner(old.id)
                            pc.register(GlobalConfig.SESSION_EXPIRE_TIME.getInt(True) * 3600, 'pclean-' + str(old.id), True)

                    servicePoolPub.setState(State.USABLE)
                    servicePoolPub.deployed_service.markOldUserServicesAsRemovables(servicePoolPub)
                elif State.isRemoving(prevState):
                    servicePoolPub.setState(State.REMOVED)
                else:  # State is canceling
                    servicePoolPub.setState(State.CANCELED)
                # Mark all previous publications deployed services as removables
                # and make this usable
                pi.finish()
                servicePoolPub.updateData(pi)
            elif State.isErrored(state):
                servicePoolPub.updateData(pi)
                servicePoolPub.state = State.ERROR
            else:
                checkLater = True  # The task is running
                servicePoolPub.updateData(pi)

            servicePoolPub.save()
            if checkLater:
                PublicationFinishChecker.checkLater(servicePoolPub, pi)
        except Exception:
            logger.exception('At checkAndUpdate for publication')
            PublicationFinishChecker.checkLater(servicePoolPub, pi)

    @staticmethod
    def checkLater(servicePoolPub, pi):
        """
        Inserts a task in the delayedTaskRunner so we can check the state of this publication
        @param dps: Database object for DeployedServicePublication
        @param pi: Instance of Publication manager for the object
        """
        DelayedTaskRunner.runner().insert(PublicationFinishChecker(servicePoolPub), pi.suggestedTime, PUBTAG + str(servicePoolPub.id))

    def run(self):
        logger.debug('Checking publication finished {0}'.format(self._publishId))
        try:
            servicePoolPub = DeployedServicePublication.objects.get(pk=self._publishId)
            if servicePoolPub.state != self._state:
                logger.debug('Task overrided by another task (state of item changed)')
            else:
                pi = servicePoolPub.getInstance()
                logger.debug("publication instance class: {0}".format(pi.__class__))
                state = pi.checkState()
                PublicationFinishChecker.checkAndUpdateState(servicePoolPub, pi, state)
        except Exception as e:
            logger.debug('Deployed service not found (erased from database) {0} : {1}'.format(e.__class__, e))


class PublicationManager(object):
    """
    Manager responsible of controlling publications
    """
    _manager = None

    def __init__(self):
        pass

    @staticmethod
    def manager():
        """
        Returns the singleton to this manager
        """
        if PublicationManager._manager is None:
            PublicationManager._manager = PublicationManager()
        return PublicationManager._manager

    def publish(self, servicePool, changeLog=None):  # pylint: disable=no-self-use
        """
        Initiates the publication of a service pool, or raises an exception if this cannot be done
        :param servicePool: Service pool object (db object)
        :param changeLog: if not Noe, store change log string on "change log" table
        """
        if servicePool.publications.filter(state__in=State.PUBLISH_STATES).count() > 0:
            raise PublishException(_('Already publishing. Wait for previous publication to finish and try again'))

        if servicePool.isInMaintenance():
            raise PublishException(_('Service is in maintenance mode and new publications are not allowed'))

        dsp = None
        try:
            now = getSqlDatetime()
            dsp = servicePool.publications.create(state=State.LAUNCHING, state_date=now, publish_date=now, revision=servicePool.current_pub_revision)
            if changeLog:
                servicePool.changelog.create(revision=servicePool.current_pub_revision, log=changeLog, stamp=now)
            DelayedTaskRunner.runner().insert(PublicationLauncher(dsp), 4, PUBTAG + str(dsp.id))
        except Exception as e:
            logger.debug('Caught exception at publish: {0}'.format(e))
            if dsp is not None:
                try:
                    dsp.delete()
                except Exception:
                    logger.info('Could not delete {}'.format(dsp))
            raise PublishException(str(e))

    def cancel(self, servicePoolPub):  # pylint: disable=no-self-use
        """
        Invoked to cancel a publication.
        Double invokation (i.e. invokation over a "cancelling" item) will lead to a "forced" cancellation (unclean)
        :param servicePoolPub: Service pool publication (db object for a publication)
        """
        servicePoolPub = DeployedServicePublication.objects.get(pk=servicePoolPub.id)
        if servicePoolPub.state not in State.PUBLISH_STATES:
            if servicePoolPub.state == State.CANCELING:  # Double cancel
                logger.info('Double cancel invoked for a publication')
                log.doLog(servicePoolPub.deployed_service, log.WARN, 'Forced cancel on publication, you must check uncleaned resources manually', log.ADMIN)
                servicePoolPub.setState(State.CANCELED)
                servicePoolPub.save()
                return
            else:
                raise PublishException(_('Can\'t cancel non running publication'))

        if servicePoolPub.state == State.LAUNCHING:
            servicePoolPub.state = State.CANCELED
            servicePoolPub.save()
            return servicePoolPub

        try:
            pubInstance = servicePoolPub.getInstance()
            state = pubInstance.cancel()
            servicePoolPub.setState(State.CANCELING)
            PublicationFinishChecker.checkAndUpdateState(servicePoolPub, pubInstance, state)
            return servicePoolPub
        except Exception as e:
            raise PublishException(str(e))

    def unpublish(self, servicePoolPub):  # pylint: disable=no-self-use
        """
        Unpublishes an active (usable) or removable publication
        :param servicePoolPub: Publication to unpublish
        """
        if State.isUsable(servicePoolPub.state) is False and State.isRemovable(servicePoolPub.state) is False:
            raise PublishException(_('Can\'t unpublish non usable publication')
                                   )
        if servicePoolPub.userServices.exclude(state__in=State.INFO_STATES).count() > 0:
            raise PublishException(_('Can\'t unpublish publications with services in process'))
        try:
            pubInstance = servicePoolPub.getInstance()
            state = pubInstance.destroy()
            servicePoolPub.setState(State.REMOVING)
            PublicationFinishChecker.checkAndUpdateState(servicePoolPub, pubInstance, state)
        except Exception as e:
            raise PublishException(str(e))<|MERGE_RESOLUTION|>--- conflicted
+++ resolved
@@ -52,12 +52,7 @@
 class PublicationOldMachinesCleaner(DelayedTask):
     """
     This delayed task is for removing a pending "removable" publication
-<<<<<<< HEAD
-    """
-=======
-    '''
-
->>>>>>> 5f74c7fc
+    """
     def __init__(self, publicationId):
         super(PublicationOldMachinesCleaner, self).__init__()
         self._id = publicationId
@@ -81,12 +76,7 @@
 class PublicationLauncher(DelayedTask):
     """
     This delayed task if for launching a new publication
-<<<<<<< HEAD
-    """
-=======
-    '''
-
->>>>>>> 5f74c7fc
+    """
     def __init__(self, publish):
         super(PublicationLauncher, self).__init__()
         self._publishId = publish.id
@@ -121,12 +111,7 @@
 class PublicationFinishChecker(DelayedTask):
     """
     This delayed task is responsible of checking if a publication is finished
-<<<<<<< HEAD
-    """
-=======
-    '''
-
->>>>>>> 5f74c7fc
+    """
     def __init__(self, servicePoolPub):
         super(PublicationFinishChecker, self).__init__()
         self._publishId = servicePoolPub.id
@@ -226,7 +211,7 @@
         """
         Initiates the publication of a service pool, or raises an exception if this cannot be done
         :param servicePool: Service pool object (db object)
-        :param changeLog: if not Noe, store change log string on "change log" table
+        :param changeLog: if not None, store change log string on "change log" table
         """
         if servicePool.publications.filter(state__in=State.PUBLISH_STATES).count() > 0:
             raise PublishException(_('Already publishing. Wait for previous publication to finish and try again'))
