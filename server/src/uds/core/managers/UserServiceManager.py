--- conflicted
+++ resolved
@@ -141,17 +141,13 @@
     def createAssignedFor(self, ds, user):
         """
         Creates a new assigned deployed service for the publication and user indicated
-<<<<<<< HEAD
-        """
-=======
-        '''
+        """
         # First, honor maxPreparingServices
         if self.canInitiateServiceFromDeployedService(ds) is False:
             # Cannot create new
             logger.warn('Too many preparing services. Creation of assigned service denied by max preparing services parameter. (login storm with insufficient cache?).')
             raise ServiceNotReadyError()
 
->>>>>>> 5fbdb683
         if ds.service.getType().publicationType is not None:
             dsp = ds.activePublication()
             logger.debug('Creating a new assigned element for user {0} por publication {1}'.format(user, dsp))
