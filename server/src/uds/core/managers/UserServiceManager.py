--- conflicted
+++ resolved
@@ -555,12 +555,8 @@
             raise ServiceInMaintenanceMode()
 
         logger.debug('Found service: {0}'.format(userService))
-<<<<<<< HEAD
-        if idTransport is None:  # Find a suitable transport
-=======
 
         if idTransport is None or idTransport == '':  # Find a suitable transport
->>>>>>> 8ec6ce7e
             for v in userService.deployed_service.transports.order_by('priority'):
                 if v.validForIp(srcIp):
                     idTransport = v.uuid
