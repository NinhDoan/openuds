--- conflicted
+++ resolved
@@ -931,17 +931,9 @@
         if meta.policy == MetaPool.PRIORITY_POOL:
             sortPools = [(p.priority, p.pool) for p in poolMembers]
         elif meta.policy == MetaPool.MOST_AVAILABLE_BY_NUMBER:
-<<<<<<< HEAD
-            sortPools = [(p.pool.usage(), p.pool) for p in meta.members.all()]
-        else:
-            sortPools = [
-                (random.randint(0, 10000), p.pool) for p in meta.members.all()
-            ]  # Just shuffle them
-=======
             sortPools = [(p.usage(), p) for p in poolMembers]
         else:
             sortPools = [(random.randint(0, 10000), p) for p in poolMembers]  # Just shuffle them
->>>>>>> 84ca0b2e
 
         # Sort pools related to policy now, and xtract only pools, not sort keys
         # Remove "full" pools (100%) from result and pools in maintenance mode, not ready pools, etc...
