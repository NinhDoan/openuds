--- conflicted
+++ resolved
@@ -40,11 +40,7 @@
 
 import logging
 
-<<<<<<< HEAD
 __updated__ = '2017-06-15'
-=======
-__updated__ = '2019-02-24'
->>>>>>> b1f34072
 
 logger = logging.getLogger(__name__)
 
@@ -65,7 +61,6 @@
 
     def save(self, newState=None):
         if newState is not None:
-<<<<<<< HEAD
             self.userService.setState(newState)
 
         self.userService.updateData(self.userServiceInstance)
@@ -76,11 +71,6 @@
         if ip is not None and ip != '':
             self.userService.logIP(ip)
 
-=======
-            self.userService.setState(newState)  # This saves state & state_date
-        self.userService.updateData(self.userServiceInstance)  # This saves data
-        # self.userService.save(update_fields=['data', 'state', 'state_date'])
->>>>>>> b1f34072
 
     def checkLater(self):
         UserServiceOpChecker.checkLater(self.userService, self.userServiceInstance)
