# -*- coding: utf-8 -*-
#
# Copyright (c) 2014 Virtual Cable S.L.
# All rights reserved.
#
# Redistribution and use in source and binary forms, with or without modification,
# are permitted provided that the following conditions are met:
#
#    * Redistributions of source code must retain the above copyright notice,
#      this list of conditions and the following disclaimer.
#    * Redistributions in binary form must reproduce the above copyright notice,
#      this list of conditions and the following disclaimer in the documentation
#      and/or other materials provided with the distribution.
#    * Neither the name of Virtual Cable S.L. nor the names of its contributors
#      may be used to endorse or promote products derived from this software
#      without specific prior written permission.
#
# THIS SOFTWARE IS PROVIDED BY THE COPYRIGHT HOLDERS AND CONTRIBUTORS "AS IS"
# AND ANY EXPRESS OR IMPLIED WARRANTIES, INCLUDING, BUT NOT LIMITED TO, THE
# IMPLIED WARRANTIES OF MERCHANTABILITY AND FITNESS FOR A PARTICULAR PURPOSE ARE
# DISCLAIMED. IN NO EVENT SHALL THE COPYRIGHT HOLDER OR CONTRIBUTORS BE LIABLE
# FOR ANY DIRECT, INDIRECT, INCIDENTAL, SPECIAL, EXEMPLARY, OR CONSEQUENTIAL
# DAMAGES (INCLUDING, BUT NOT LIMITED TO, PROCUREMENT OF SUBSTITUTE GOODS OR
# SERVICES; LOSS OF USE, DATA, OR PROFITS; OR BUSINESS INTERRUPTION) HOWEVER
# CAUSED AND ON ANY THEORY OF LIABILITY, WHETHER IN CONTRACT, STRICT LIABILITY,
# OR TORT (INCLUDING NEGLIGENCE OR OTHERWISE) ARISING IN ANY WAY OUT OF THE USE
# OF THIS SOFTWARE, EVEN IF ADVISED OF THE POSSIBILITY OF SUCH DAMAGE.

'''
@author: Adolfo Gómez, dkmaster at dkmon dot com
'''
# pylint: disable=too-many-public-methods

from __future__ import unicode_literals

from uds.REST.handlers import NotFound, RequestError, ResponseError, AccessDenied, NotSupportedError
from django.utils.translation import ugettext as _
from django.db import IntegrityError

from uds.core.ui.UserInterface import gui as uiGui
from uds.REST.handlers import Handler, HandlerError
from uds.core.util import log
<<<<<<< HEAD
from uds.core.util import permissions
=======
from uds.core.util.model import processUuid
>>>>>>> df498dd5

import fnmatch
import re
import itertools
import types

import logging

logger = logging.getLogger(__name__)

<<<<<<< HEAD
__updated__ = '2015-04-28'
=======
__updated__ = '2015-05-14'
>>>>>>> df498dd5


# a few constants
OVERVIEW = 'overview'
TYPES = 'types'
TABLEINFO = 'tableinfo'
GUI = 'gui'
LOG = 'log'

OK = 'ok'  # Constant to be returned when result is just "operation complete successfully"


# Exception to "rethrow" on save error
class SaveException(HandlerError):
    '''
    Exception thrown if couldn't save
    '''
    pass


class BaseModelHandler(Handler):
    '''
    Base Handler for Master & Detail Handlers
    '''

    def addField(self, gui, field):  # pylint: disable=no-self-use
        '''
        Add a field to a "gui" description.
        This method checks that every required field element is in there.
        If not, defaults are assigned
        :param gui: List of "gui" items where the field will be added
        :param field: Field to be added (dictionary)
        '''
        gui.append({
            'name': field.get('name', ''),
            'value': '',
            'gui': {
                'required': field.get('required', False),
                'defvalue': field.get('value', ''),
                'value': field.get('value', ''),
                'minValue': field.get('minValue', '987654321'),
                'label': field.get('label', ''),
                'length': field.get('length', 128),
                'multiline': field.get('multiline', 0),
                'tooltip': field.get('tooltip', ''),
                'rdonly': field.get('rdonly', False),
                'type': field.get('type', uiGui.InputField.TEXT_TYPE),
                'order': field.get('order', 0),
                'values': field.get('values', [])
            }
        })
        return gui

    def addDefaultFields(self, gui, flds):
        '''
        Adds default fields (based in a list) to a "gui" description
        :param gui: Gui list where the "default" fielsds will be added
        :param flds: List of fields names requested to be added. Valid values are 'name', 'comments', 'priority' and 'small_name'
        '''
        if 'name' in flds:
            self.addField(gui, {
                'name': 'name',
                'required': True,
                'label': _('Name'),
                'tooltip': _('Name of this element'),
                'order': 0 - 100,
            })
        if 'comments' in flds:
            self.addField(gui, {
                'name': 'comments',
                'label': _('Comments'),
                'tooltip': _('Comments for this element'),
                'length': 256,
                'order': 0 - 99,
            })
        if 'priority' in flds:
            self.addField(gui, {
                'name': 'priority',
                'type': 'numeric',
                'label': _('Priority'),
                'tooltip': _('Selects the priority of this element (lower number means higher priority)'),
                'required': True,
                'value': 1,
                'length': 4,
                'order': 0 - 98,
            })
        if 'small_name' in flds:
            self.addField(gui, {
                'name': 'small_name',
                'type': 'text',
                'label': _('Tag'),
                'tooltip': _('Tag for this element'),
                'required': True,
                'length': 128,
                'order': 0 - 97,
            })

        return gui

    def ensureAccess(self, obj, permission, root=False):
        perm = permissions.getEffectivePermission(self._user, obj, root)
        if perm < permission:
            self.accessDenied()
        return perm

    def typeInfo(self, type_):  # pylint: disable=no-self-use
        '''
        Returns info about the type
        In fact, right now, it returns an empty dict, that will be extended by typeAsDict
        '''
        return {}

    def typeAsDict(self, type_):
        '''
        Returns a dictionary describing the type (the name, the icon, description, etc...)
        '''
        res = self.typeInfo(type_)
        res.update({
            'name': _(type_.name()),
            'type': type_.type(),
            'description': _(type_.description()),
            'icon': type_.icon().replace('\n', '')
        })
        return res

    def processTableFields(self, title, fields, row_style):  # pylint: disable=no-self-use
        '''
        Returns a dict containing the table fields description
        '''
        return {
            'title': unicode(title),
            'fields': fields,
            'row-style': row_style
        }

    def readFieldsFromParams(self, fldList):  # pylint: disable=no-self-use
        '''
        Reads the indicated fields from the parameters received, and if
        :param fldList: List of required fields
        :return: A dictionary containing all required fields
        '''
        args = {}
        try:
            for key in fldList:
                args[key] = self._params[key]
                del self._params[key]
        except KeyError as e:
            raise RequestError('needed parameter not found in data {0}'.format(unicode(e)))

        return args

    def fillIntanceFields(self, item, res):  # pylint: disable=no-self-use
        '''
        For Managed Objects (db element that contains a serialized object), fills a dictionary with the "field" parameters values.
        For non managed objects, it does nothing
        :param item: Item to extract fields
        :param res: Dictionary to "extend" with instance key-values pairs
        '''
        if hasattr(item, 'getInstance'):
            for key, value in item.getInstance().valuesDict().iteritems():
                if type(value) in (unicode, str):
                    value = {"true": True, "false": False}.get(value, value)  # Translate "true" & "false" to True & False (booleans)
                logger.debug('{0} = {1}'.format(key, value))
                res[key] = value
        return res

    # Exceptions
    def invalidRequestException(self, message=None):
        '''
        Raises an invalid request error with a default translated string
        :param message: Custom message to add to exception. If it is None, "Invalid Request" is used
        '''
        message = _('Invalid Request') if message is None else message
        raise RequestError('{} {}: {}'.format(message, self.__class__, self._args))

    def invalidMethodException(self):
        '''
        Raises a NotFound exception with translated "Method not found" string to current locale
        '''
        raise RequestError(_('Method not found in {}: {}'.format(self.__class__, self._args)))

    def invalidItemException(self, message=None):
        '''
        Raises a NotFound exception, with location info
        '''
        message = _('Item not found') if message is None else None
        raise NotFound('{} {}: {}'.format(message, self.__class__, self._args))

    def accessDenied(self, message=None):
        raise AccessDenied(message or _('Access denied'))

    def notSupported(self, message=None):
        raise NotSupportedError(message or _('Operation not supported'))

    # Success methods
    def success(self):
        '''
        Utility method to be invoked for simple methods that returns nothing in fact
        '''
        logger.debug('Returning success on {} {}'.format(self.__class__, self._args))
        return OK

    def test(self, type_):
        '''
        Invokes a test for an item
        '''
        logger.debug('Called base test for {0} --> {1}'.format(self.__class__.__name__, self._params))
        return self.invalidMethodException()


# Details do not have types at all
# so, right now, we only process details petitions for Handling & tables info
class DetailHandler(BaseModelHandler):  # pylint: disable=abstract-class-not-used
    '''
    Detail handler (for relations such as provider-->services, authenticators-->users,groups, deployed services-->cache,assigned, groups, transports
    Urls recognized for GET are:
    [path] --> get Items (all items, this call is delegated to getItems)
    [path]/overview
    [path]/ID
    [path]/gui
    [path]/gui/TYPE
    [path]/types
    [path]/types/TYPE
    [path]/tableinfo
    ....?filter=[filter],[filter]..., filters are simple unix files filters, with ^ and $ supported
    For PUT:
    [path] --> create NEW item
    [path]/ID --> Modify existing item
    For DELETE:
    [path]/ID

    Also accepts GET methods for "custom" methods
    '''
    custom_methods = []

    def __init__(self, parentHandler, path, params, *args, **kwargs):  # pylint: disable=super-init-not-called
        '''
        Detail Handlers in fact "disabled" handler most initialization, that is no needed because
        parent modelhandler has already done it (so we must access through parent handler)
        '''
        self._parent = parentHandler
        self._path = path
        self._params = params
        self._args = args
        self._kwargs = kwargs
        self._user = kwargs.get('user', None)

    def __checkCustom(self, check, parent, arg=None):
        '''
        checks curron methods
        :param check: Method to check
        :param parent: Parent Model Element
        :param arg: argument to pass to custom method
        '''
        logger.debug('Checking custom method {0}'.format(check))
        if check in self.custom_methods:
            operation = getattr(self, check)

            if arg is None:
                return operation(parent)
            else:
                return operation(parent, arg)

        return None

    def get(self):  # pylint: disable=too-many-branches,too-many-return-statements
        '''
        Processes GET method for a detail Handler
        '''
        # Process args
        logger.debug("Detail args for GET: {0}".format(self._args))
        nArgs = len(self._args)

        parent = self._kwargs['parent']

        if nArgs == 0:
            return self.getItems(parent, None)

        # if has custom methods, look for if this request matches any of them
        r = self.__checkCustom(self._args[0], parent)
        if r is not None:
            return r

        if nArgs == 1:
            if self._args[0] == OVERVIEW:
                return self.getItems(parent, None)
            elif self._args[0] == GUI:
                gui = self.getGui(parent, None)
                return sorted(gui, key=lambda f: f['gui']['order'])
            elif self._args[0] == TYPES:
                return self.getTypes(parent, None)
            elif self._args[0] == TABLEINFO:
                return self.processTableFields(self.getTitle(parent), self.getFields(parent), self.getRowStyle(parent))

            # try to get id
            return self.getItems(parent, processUuid(self._args[0]))

        if nArgs == 2:
            if self._args[0] == GUI:
                gui = self.getGui(parent, self._args[1])
                return sorted(gui, key=lambda f: f['gui']['order'])
            elif self._args[0] == TYPES:
                return self.getTypes(parent, self._args[1])
            elif self._args[1] == LOG:
                return self.getLogs(parent, self._args[0])
            else:
                r = self.__checkCustom(self._args[1], parent, self._args[0])
                if r is not None:
                    return r

        return self.fallbackGet()

    def put(self):
        '''
        Process the "PUT" operation, making the correspondent checks.
        Evaluates if it is a new element or a "modify" operation (based on if it has parameter),
        and invokes "saveItem" with parent & item (that can be None for a new Item)
        '''
        # logger.debug("Detail args for PUT: {0}, {1}".format(self._args, self._params))

        parent = self._kwargs['parent']

        if len(self._args) == 0:
            # Create new
            item = None
        elif len(self._args) == 1:
            item = self._args[0]
        else:
            self.invalidRequestException()

        logger.debug('Invoking proper saving detail item {}'.format(item))
        return self.saveItem(parent, item)

    def post(self):
        '''
        Process the "POST" operation
        Post can be used for, for example, testing.
        Right now is an invalid method for Detail elements
        '''
        self.invalidRequestException('This method does not accepts POST')

    def delete(self):
        '''
        Process the "DELETE" operation, making the correspondent checks.
        Extracts the item id and invokes deleteItem with parent item and item id (uuid)
        '''
        logger.debug("Detail args for DELETE: {0}".format(self._args))

        parent = self._kwargs['parent']

        if len(self._args) != 1:
            self.invalidRequestException()

        return self.deleteItem(parent, self._args[0])

    def fallbackGet(self):
        '''
        Invoked if default get can't process request.
        Here derived classes can process "non default" (and so, not understood) GET constructions
        '''
        raise self.invalidRequestException('Fallback invoked')

    # Override this to provide functionality
    # Default (as sample) getItems
    def getItems(self, parent, item):
        '''
        This MUST be overridden by derived classes
        Excepts to return a list of dictionaries or a single dictionary, depending on "item" param
        If "item" param is None, ALL items are expected to be returned as a list of dictionaries
        If "Item" param has an id (normally an uuid), one item is expected to be returned as dictionary
        '''
        # if item is None:  # Returns ALL detail items
        #     return []
        # return {}  # Returns one item
        raise NotImplementedError('Must provide an getItems method for {} class'.format(self.__class__))

    # Default save
    def saveItem(self, parent, item):
        '''
        Invoked for a valid "put" operation
        If this method is not overridden, the detail class will not have "Save/modify" operations.
        Parameters (probably object fields) must be retrieved from "_params" member variable
        :param parent: Parent of this detail (parent DB Object)
        :param item: Item id (uuid)
        :return: Normally "success" is expected, but can throw any "exception"
        '''
        logger.debug('Default saveItem handler caller for {0}'.format(self._path))
        self.invalidRequestException()

    # Default delete
    def deleteItem(self, parent, item):
        '''
        Invoked for a valid "delete" operation.
        If this method is not overriden, the detail class will not have "delete" operation.
        :param parent: Parent of this detail (parent DB Object)
        :param item: Item id (uuid)
        :return: Normally "success" is expected, but can throw any "exception"
        '''
        self.invalidRequestException()

    # A detail handler must also return title & fields for tables
    def getTitle(self, parent):  # pylint: disable=no-self-use
        '''
        A "generic" title for a view based on this detail.
        If not overridden, defaults to ''
        :param parent: Parent object
        :return: Expected to return an string that is the "title".
        '''
        return ''

    def getFields(self, parent):  # pylint: disable=no-self-use
        '''
        A "generic" list of fields for a view based on this detail.
        If not overridden, defaults to emty list
        :param parent: Parent object
        :return: Expected to return a list of fields
        '''
        return []

    def getRowStyle(self, parent):  # pylint: disable=no-self-use
        '''
        A "generic" row style based on row field content.
        If not overridden, defaults to {}
        :param parent: Parent object
        :return: Expected to return a dictionary that contains 'field' & 'prefix' fields
        '''
        return {}

    def getGui(self, parent, forType):  # pylint: disable=no-self-use
        '''
        Gets the gui that is needed in order to "edit/add" new items on this detail
        If not overriden, means that the detail has no edit/new Gui
        :param parent: Parent object
        :param forType: Type of object needing gui
        :return: a "gui" (list of gui fields)
        '''
        raise RequestError('Gui not provided for this type of object')

    def getTypes(self, parent, forType):  # pylint: disable=no-self-use
        '''
        The default is that detail element will not have any types (they are "homogeneous")
        but we provided this method, that can be overridden, in case one detail needs it
        :param parent: Parent object
        :param forType: Request argument in fact
        :return: list of strings that repressents the detail types
        '''
        return []  # Default is that details do not have types

    def getLogs(self, parent, item):
        '''
        If the detail has any log associated with it items, provide it overriding this method
        :param parent:
        :param item:
        :return: a list of log elements (normally got using "uds.core.util.log.getLogs" method)
        '''
        self.invalidMethodException()


class ModelHandler(BaseModelHandler):
    '''
    Basic Handler for a model
    Basically we will need same operations for all models, so we can
    take advantage of this fact to not repeat same code again and again...

    Urls treated are:
    [path] --> Returns all elements for this path (including INSTANCE variables if it has it). (example: .../providers)
    [path]/overview --> Returns all elements for this path, not including INSTANCE variables. (example: .../providers/overview)
    [path]/ID --> Returns an exact element for this path. (example: .../providers/4)
    [path/ID/DETAIL --> Delegates to Detail, if it has details. (example: .../providers/4/services/overview, .../providers/5/services/9/gui, ....

    Note: Instance variables are the variables declared and serialized by modules.
          The only detail that has types within is "Service", child of "Provider"
    '''
    # Authentication related
    authenticated = True
    needs_staff = True
    # Which model does this manage
    model = None

    # By default, filter is empty
    fltr = None

    # This is an array of tuples of two items, where first is method and second inticates if method needs parent id
    # For example ('services', True) -- > .../id_parent/services
    #             ('services', False) --> ..../services
    custom_methods = []  # If this model respond to "custom" methods, we will declare them here
    # If this model has details, which ones
    detail = None  # Dictionary containing detail routing
    # Put needed fields
    save_fields = []
    # Put removable fields before updating
    remove_fields = []
    # Table info needed fields and title
    table_fields = []
    table_row_style = {}
    table_title = ''

    # This methods must be override, depending on what is provided

    # Data related
    def item_as_dict(self, item):
        '''
        Must be overriden by descendants.
        Expects the return of an item as a dictionary
        '''
        pass

    def item_as_dict_overview(self, item):
        '''
        Invoked when request is an "overview"
        default behavior is return item_as_dict
        '''
        return self.item_as_dict(item)

    # types related
    def enum_types(self):  # override this
        '''
        Must be overriden by desdencents if they support types
        Excpetcs the list of types that the handler supports
        '''
        return []

    def getTypes(self, *args, **kwargs):
        for type_ in self.enum_types():
            yield self.typeAsDict(type_)

    def getType(self, type_):
        found = None
        for v in self.getTypes():
            if v['type'] == type_:
                found = v
                break

        if found is None:
            raise NotFound('type not found')

        logger.debug('Found type {0}'.format(found))
        return found

    # log related
    def getLogs(self, item):
        self.ensureAccess(item, permissions.PERMISSION_READ)
        logger.debug('Default getLogs invoked')
        return log.getLogs(item)

    # gui related
    def getGui(self, type_):
        self.invalidRequestException()

    # Delete related, checks if the item can be deleted
    # If it can't be so, raises an exception
    def checkDelete(self, item):
        pass

    # Save related, checks if the item can be saved
    # If it can't be saved, raises an exception
    def checkSave(self, item):
        pass

    # Invoked to possibily fix fields (or add new one, or check
    def beforeSave(self, fields):
        pass

    # Invoked right after saved an item (no matter if new or edition)
    def afterSave(self, item):
        pass

    # End overridable

    def extractFilter(self):
        # Extract filter from params if present
        self.fltr = None
        if 'filter' in self._params:
            self.fltr = self._params['filter']
            del self._params['filter']  # Remove parameter
            logger.debug('Found a filter expression ({})'.format(self.fltr))

    def doFilter(self, data):
        # Right now, filtering only supports a single filter, in a future
        # we may improve it
        if self.fltr is None:
            return data

        # Filtering a non iterable (list or tuple)
        if not isinstance(data, (list, tuple, types.GeneratorType)):
            return data

        logger.debug('data: {}, fltr: {}'.format(data, self.fltr))
        try:
            fld, pattern = self.fltr.split('=')
            s, e = '', ''
            if pattern[0] == '^':
                pattern = pattern[1:]
                s = '^'
            if pattern[-1] == '$':
                pattern = pattern[:-1]
                e = '$'

            r = re.compile(s + fnmatch.translate(pattern) + e, re.IGNORECASE)

            def fltr_function(item):
                try:
                    if fld not in item or r.match(item[fld]) is None:
                        return False
                except Exception:
                    return False
                return True

            res = list(itertools.ifilter(fltr_function, data))

            logger.debug('After filtering: {}'.format(res))
            return res
        except:
            logger.exception('Exception:')
            logger.info('Filtering expression {} is invalid!'.format(self.fltr))
            raise RequestError('Filtering expression {} is invalid'.format(self.fltr))

        return data

    # Helper to process detail
    # Details can be managed (writen) by any user that has MANAGEMENT permission over parent
    def processDetail(self):
        logger.debug('Processing detail {} for user {}'.format(self._path, self._user))
        try:
            item = self.model.objects.filter(uuid=self._args[0])[0]
            # If we do not have access to parent to, at least, read...

            if self._operation in ('put', 'post', 'delete'):
                requiredPermission = permissions.PERMISSION_MANAGEMENT
            else:
                requiredPermission = permissions.PERMISSION_READ

            if permissions.checkPermissions(self._user, item, requiredPermission) is False:
                logger.debug('Permission for user {} does not comply with {}'.format(self._user, requiredPermission))
                self.accessDenied()

            detailCls = self.detail[self._args[1]]
            args = list(self._args[2:])
            path = self._path + '/'.join(args[:2])
            detail = detailCls(self, path, self._params, *args, parent=item, user=self._user)
            method = getattr(detail, self._operation)
        except KeyError:
            self.invalidMethodException()
        except AttributeError:
            self.invalidMethodException()

        return method()

    def getItems(self, overview=True, *args, **kwargs):
        for item in self.model.objects.filter(*args, **kwargs):
            try:
                if permissions.checkPermissions(self._user, item, permissions.PERMISSION_READ) is False:
                    continue
                if overview:
                    yield self.item_as_dict_overview(item)
                else:
                    res = self.item_as_dict(item)
                    self.fillIntanceFields(item, res)
                    yield res
            except Exception:  # maybe an exception is thrown to skip an item
                # logger.exception('Exception getting item from {0}'.format(self.model))
                pass

    def get(self):
        '''
        Wraps real get method so we can process filters if they exists
        '''
        # Extract filter from params if present
        self.extractFilter()
        return self.doFilter(self.doGet())

    def doGet(self):
        logger.debug('method GET for {0}, {1}'.format(self.__class__.__name__, self._args))
        nArgs = len(self._args)

        if nArgs == 0:
            return list(self.getItems(overview=False))

        # if has custom methods, look for if this request matches any of them
        for cm in self.custom_methods:
            if nArgs > 1 and cm[1] is True:  # Method needs parent (existing item)
                if self._args[1] == cm[0]:
                    try:
                        operation = getattr(self, self._args[1])
                        item = self.model.objects.get(uuid=self._args[0].lower())
                    except Exception:
                        self.invalidMethodException()

                    return operation(item)
            elif self._args[0] == cm[0]:
                try:
                    operation = getattr(self, self._args[0])
                except Exception:
                    self.invalidMethodException()

                return operation()

        if nArgs == 1:
            if self._args[0] == OVERVIEW:
                return list(self.getItems())
            elif self._args[0] == TYPES:
                return list(self.getTypes())
            elif self._args[0] == TABLEINFO:
                return self.processTableFields(self.table_title, self.table_fields, self.table_row_style)
            elif self._args[0] == GUI:
                return self.getGui(None)

            # get item ID
            try:
                val = self.model.objects.get(uuid=self._args[0].lower())

                self.ensureAccess(val, permissions.PERMISSION_READ)

                res = self.item_as_dict(val)
                self.fillIntanceFields(val, res)
                return res
            except Exception:
                self.invalidItemException()

        # nArgs > 1
        # Request type info or gui, or detail
        if self._args[0] == OVERVIEW:
            if nArgs != 2:
                self.invalidRequestException()
        elif self._args[0] == TYPES:
            if nArgs != 2:
                self.invalidRequestException()
            return self.getType(self._args[1])
        elif self._args[0] == GUI:
            if nArgs != 2:
                self.invalidRequestException()
            gui = self.getGui(self._args[1])
            return sorted(gui, key=lambda f: f['gui']['order'])
        elif self._args[1] == LOG:
            if nArgs != 2:
                self.invalidRequestException()
            try:
                item = self.model.objects.get(uuid=self._args[0].lower())  # DB maybe case sensitive??, anyway, uuids are stored in lowercase
            except Exception:
                self.invalidItemException()
            return self.getLogs(item)

        # If has detail and is requesting detail
        if self.detail is not None:
            return self.processDetail()

        self.invalidRequestException()

    def post(self):
        '''
        Processes a POST request
        '''
        # right now
        logger.debug('method POST for {0}, {1}'.format(self.__class__.__name__, self._args))
        if len(self._args) == 2:
            if self._args[0] == 'test':
                return self.test(self._args[1])

        self.invalidMethodException()

    def put(self):
        '''
        Processes a PUT request
        '''
        logger.debug('method PUT for {0}, {1}'.format(self.__class__.__name__, self._args))
        self._params['_request'] = self._request

        deleteOnError = False

        if len(self._args) > 1:  # Detail?
            return self.processDetail()

        self.ensureAccess(self.model(), permissions.PERMISSION_ALL, root=True)  # Must have write permissions to create, modify, etc..

        try:
            # Extract fields
            args = self.readFieldsFromParams(self.save_fields)
            logger.debug('Args: {}'.format(args))
            self.beforeSave(args)
            deleteOnError = False
            if len(self._args) == 0:  # create new
                item = self.model.objects.create(**args)
                deleteOnError = True
            else:  # Must have 1 arg
                # We have to take care with this case, update will efectively update records on db
                item = self.model.objects.get(uuid=self._args[0].lower())
                for v in self.remove_fields:
                    if v in args:
                        del args[v]
                item.__dict__.update(args)  # Update fields from args
        except self.model.DoesNotExist:
            raise NotFound('Item not found')
        except IntegrityError:  # Duplicate key probably
            raise RequestError('Element already exists (duplicate key error)')
        except SaveException as e:
            raise RequestError(unicode(e))
        except (RequestError, ResponseError):
            raise
        except Exception:
            logger.exception('Exception on put')
            raise RequestError('incorrect invocation to PUT')

        if not deleteOnError:
            self.checkSave(item)  # Will raise an exception if item can't be saved (only for modify operations..)

        # Store associated object if needed
        try:
            data_type = self._params.get('data_type', self._params.get('type'))
            if data_type is not None:
                item.data_type = data_type
                item.data = item.getInstance(self._params).serialize()

            item.save()

            res = self.item_as_dict(item)
            self.fillIntanceFields(item, res)
        except:
            if deleteOnError:
                item.delete()
            raise

        self.afterSave(item)

        return res

    def delete(self):
        '''
        Processes a DELETE request
        '''
        logger.debug('method DELETE for {0}, {1}'.format(self.__class__.__name__, self._args))
        if len(self._args) > 1:
            return self.processDetail()

        if len(self._args) != 1:
            raise RequestError('Delete need one and only one argument')

        self.ensureAccess(self.model(), permissions.PERMISSION_ALL, root=True)  # Must have write permissions to delete

        try:
            item = self.model.objects.get(uuid=self._args[0].lower())
            self.checkDelete(item)
            self.deleteItem(item)
        except self.model.DoesNotExist:
            raise NotFound('Element do not exists')

        return OK

    def deleteItem(self, item):
        '''
        Basic, overridable method for deleting an item
        '''
        item.delete()<|MERGE_RESOLUTION|>--- conflicted
+++ resolved
@@ -40,11 +40,8 @@
 from uds.core.ui.UserInterface import gui as uiGui
 from uds.REST.handlers import Handler, HandlerError
 from uds.core.util import log
-<<<<<<< HEAD
 from uds.core.util import permissions
-=======
 from uds.core.util.model import processUuid
->>>>>>> df498dd5
 
 import fnmatch
 import re
@@ -55,11 +52,7 @@
 
 logger = logging.getLogger(__name__)
 
-<<<<<<< HEAD
 __updated__ = '2015-04-28'
-=======
-__updated__ = '2015-05-14'
->>>>>>> df498dd5
 
 
 # a few constants
