--- conflicted
+++ resolved
@@ -27,18 +27,14 @@
 # OR TORT (INCLUDING NEGLIGENCE OR OTHERWISE) ARISING IN ANY WAY OUT OF THE USE
 # OF THIS SOFTWARE, EVEN IF ADVISED OF THE POSSIBILITY OF SUCH DAMAGE.
 
-"""
+'''
 @author: Adolfo Gómez, dkmaster at dkmon dot com
-"""
+'''
 from __future__ import unicode_literals
 
-from django.utils.translation import ugettext, ugettext_lazy as _
-
-<<<<<<< HEAD
+from django.utils.translation import ugettext as _
+
 from uds.models import Service, UserService, Tag, Proxy
-=======
-from uds.models import Service, UserService, Tag
->>>>>>> d8db218c
 
 from uds.core.services import Service as coreService
 from uds.core.util import log
@@ -59,9 +55,9 @@
 
 
 class Services(DetailHandler):  # pylint: disable=too-many-public-methods
-    """
+    '''
     Detail handler for Services, whose parent is a Provider
-    """
+    '''
 
     custom_methods = ['servicesPools']
 
@@ -84,11 +80,11 @@
 
     @staticmethod
     def serviceToDict(item, perm, full=False):
-        """
+        '''
         Convert a service db item to a dict for a rest response
         :param item: Service item (db)
         :param full: If full is requested, add "extra" fields to complete information
-        """
+        '''
         itemType = item.getType()
         retVal = {
             'id': item.uuid,
@@ -127,10 +123,10 @@
         return {'field': 'maintenance_mode', 'prefix': 'row-maintenance-'}
 
     def _deleteIncompleteService(self, service):  # pylint: disable=no-self-use
-        """
+        '''
         Deletes a service if it is needed to (that is, if it is not None) and silently catch any exception of this operation
         :param service:  Service to delete (may be None, in which case it does nothing)
-        """
+        '''
         if service is not None:
             try:
                 service.delete()
