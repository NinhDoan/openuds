# -*- coding: utf-8 -*-

#
# Copyright (c) 2014 Virtual Cable S.L.
# All rights reserved.
#
# Redistribution and use in source and binary forms, with or without modification,
# are permitted provided that the following conditions are met:
#
#    * Redistributions of source code must retain the above copyright notice,
#      this list of conditions and the following disclaimer.
#    * Redistributions in binary form must reproduce the above copyright notice,
#      this list of conditions and the following disclaimer in the documentation
#      and/or other materials provided with the distribution.
#    * Neither the name of Virtual Cable S.L. nor the names of its contributors
#      may be used to endorse or promote products derived from this software
#      without specific prior written permission.
#
# THIS SOFTWARE IS PROVIDED BY THE COPYRIGHT HOLDERS AND CONTRIBUTORS "AS IS"
# AND ANY EXPRESS OR IMPLIED WARRANTIES, INCLUDING, BUT NOT LIMITED TO, THE
# IMPLIED WARRANTIES OF MERCHANTABILITY AND FITNESS FOR A PARTICULAR PURPOSE ARE
# DISCLAIMED. IN NO EVENT SHALL THE COPYRIGHT HOLDER OR CONTRIBUTORS BE LIABLE
# FOR ANY DIRECT, INDIRECT, INCIDENTAL, SPECIAL, EXEMPLARY, OR CONSEQUENTIAL
# DAMAGES (INCLUDING, BUT NOT LIMITED TO, PROCUREMENT OF SUBSTITUTE GOODS OR
# SERVICES; LOSS OF USE, DATA, OR PROFITS; OR BUSINESS INTERRUPTION) HOWEVER
# CAUSED AND ON ANY THEORY OF LIABILITY, WHETHER IN CONTRACT, STRICT LIABILITY,
# OR TORT (INCLUDING NEGLIGENCE OR OTHERWISE) ARISING IN ANY WAY OUT OF THE USE
# OF THIS SOFTWARE, EVEN IF ADVISED OF THE POSSIBILITY OF SUCH DAMAGE.

"""
@author: Adolfo Gómez, dkmaster at dkmon dot com
"""
from __future__ import unicode_literals

from django.utils.translation import ugettext as _

from django.core.urlresolvers import reverse
from uds.REST import Handler
from uds.REST import RequestError
from uds.models import TicketStore
from uds.models import User
from uds.web import errors
from uds.core.managers import cryptoManager, userServiceManager
from uds.core.util.Config import GlobalConfig
from uds.core.services.Exceptions import ServiceNotReadyError
from uds.core import VERSION as UDS_VERSION
from uds.core.util import encoders

import six
import json

import logging

logger = logging.getLogger(__name__)

CLIENT_VERSION = UDS_VERSION
REQUIRED_CLIENT_VERSION = '2.5.0'


# Enclosed methods under /actor path
class Client(Handler):
    """
    Processes actor requests
    """
    authenticated = False  # Client requests are not authenticated

    @staticmethod
    def result(result=None, error=None, errorCode=0, retryable=False):
        """
        Helper method to create a "result" set for actor response
        :param result: Result value to return (can be None, in which case it is converted to empty string '')
        :param error: If present, This response represents an error. Result will contain an "Explanation" and error contains the error code
        :param errorCode: Code of the error to return, if error is not None
        :param retryable: If True, this operation can (and must) be retryed
        :return: A dictionary, suitable for response to Caller
        """
        result = result if result is not None else ''
        res = {'result': result}
        if error is not None:
            if isinstance(error, int):
                error = errors.errorString(error)
            if errorCode != 0:
                error += ' (code {0:04X})'.format(errorCode)

            res['error'] = error
            res['retryable'] = retryable and '1' or '0'

        logger.debug('Client Result: {}'.format(res))

        return res

    def test(self):
        """
        Executes and returns the test
        """
        return Client.result(_('Correct'))

    def get(self):
        """
        Processes get requests
        """
        logger.debug("Client args for GET: {0}".format(self._args))

        if len(self._args) == 0:  # Gets version
            url = self._request.build_absolute_uri(reverse('uds.web.views.client_downloads'))
            return Client.result({
                'availableVersion': CLIENT_VERSION,
                'requiredVersion': REQUIRED_CLIENT_VERSION,
                'downloadUrl': url
            })

        if len(self._args) == 1:  # Simple test
            return Client.result(_('Correct'))

        try:
            ticket, scrambler = self._args  # If more than 2 args, got an error
            hostname = self._params['hostname']  # Or if hostname is not included...
            srcIp = self._request.ip

            # Ip is optional,
            if GlobalConfig.HONOR_CLIENT_IP_NOTIFY.getBool() is True:
                srcIp = self._params.get('ip', srcIp)

        except Exception:
            raise RequestError('Invalid request')

        logger.debug('Got Ticket: {}, scrambled: {}, Hostname: {}, Ip: {}'.format(ticket, scrambler, hostname, srcIp))

        try:
            data = TicketStore.get(ticket)
        except Exception:
            return Client.result(error=errors.ACCESS_DENIED)

        self._request.user = User.objects.get(uuid=data['user'])

        try:
            logger.debug(data)
            res = userServiceManager().getService(self._request.user, self._request.ip, data['service'], data['transport'])
            logger.debug('Res: {}'.format(res))
            ip, userService, userServiceInstance, transport, transportInstance = res
            password = cryptoManager().xor(data['password'], scrambler).decode('utf-8')

            userService.setConnectionSource(srcIp, hostname)  # Store where we are accessing from so we can notify Service

<<<<<<< HEAD
            transportScript, signature, params = transportInstance.getUDSTransportScript(userService, transport, ip, self._request.os, self._request.user, password, self._request)

            logger.debug('Script:************\n{}\n**********'.format(transportScript))
            logger.debug('Signature: {}'.format(signature))
            logger.debug('Data:#######\n{}\n###########'.format(params))

            return Client.result(result={
                'script': transportScript.encode('bz2').encode('base64'),
                'signature': signature,  # It is already on base64
                'params': json.dumps(params).encode('bz2').encode('base64'),
            })
=======
            transportScript = transportInstance.getEncodedTransportScript(userService, transport, ip, self._request.os, self._request.user, password, self._request)

            return Client.result(result=transportScript)
>>>>>>> e69800cc
        except ServiceNotReadyError as e:
            # Refresh ticket and make this retrayable
            TicketStore.revalidate(ticket, 20)  # Retry will be in at most 5 seconds
            return Client.result(error=errors.SERVICE_IN_PREPARATION, errorCode=e.code, retryable=True)
        except Exception as e:
            logger.exception("Exception")
            return Client.result(error=six.text_type(e))

        # Will never reach this
        raise RuntimeError('Unreachable point reached!!!')<|MERGE_RESOLUTION|>--- conflicted
+++ resolved
@@ -27,9 +27,9 @@
 # OR TORT (INCLUDING NEGLIGENCE OR OTHERWISE) ARISING IN ANY WAY OUT OF THE USE
 # OF THIS SOFTWARE, EVEN IF ADVISED OF THE POSSIBILITY OF SUCH DAMAGE.
 
-"""
+'''
 @author: Adolfo Gómez, dkmaster at dkmon dot com
-"""
+'''
 from __future__ import unicode_literals
 
 from django.utils.translation import ugettext as _
@@ -59,21 +59,21 @@
 
 # Enclosed methods under /actor path
 class Client(Handler):
-    """
+    '''
     Processes actor requests
-    """
+    '''
     authenticated = False  # Client requests are not authenticated
 
     @staticmethod
     def result(result=None, error=None, errorCode=0, retryable=False):
-        """
+        '''
         Helper method to create a "result" set for actor response
         :param result: Result value to return (can be None, in which case it is converted to empty string '')
         :param error: If present, This response represents an error. Result will contain an "Explanation" and error contains the error code
         :param errorCode: Code of the error to return, if error is not None
         :param retryable: If True, this operation can (and must) be retryed
         :return: A dictionary, suitable for response to Caller
-        """
+        '''
         result = result if result is not None else ''
         res = {'result': result}
         if error is not None:
@@ -90,15 +90,15 @@
         return res
 
     def test(self):
-        """
+        '''
         Executes and returns the test
-        """
+        '''
         return Client.result(_('Correct'))
 
     def get(self):
-        """
+        '''
         Processes get requests
-        """
+        '''
         logger.debug("Client args for GET: {0}".format(self._args))
 
         if len(self._args) == 0:  # Gets version
@@ -142,23 +142,16 @@
 
             userService.setConnectionSource(srcIp, hostname)  # Store where we are accessing from so we can notify Service
 
-<<<<<<< HEAD
-            transportScript, signature, params = transportInstance.getUDSTransportScript(userService, transport, ip, self._request.os, self._request.user, password, self._request)
+            transportScript, signature, params = transportInstance.getEncodedTransportScript(userService, transport, ip, self._request.os, self._request.user, password, self._request)
 
-            logger.debug('Script:************\n{}\n**********'.format(transportScript))
             logger.debug('Signature: {}'.format(signature))
             logger.debug('Data:#######\n{}\n###########'.format(params))
 
             return Client.result(result={
-                'script': transportScript.encode('bz2').encode('base64'),
+                'script': transportScript,
                 'signature': signature,  # It is already on base64
                 'params': json.dumps(params).encode('bz2').encode('base64'),
             })
-=======
-            transportScript = transportInstance.getEncodedTransportScript(userService, transport, ip, self._request.os, self._request.user, password, self._request)
-
-            return Client.result(result=transportScript)
->>>>>>> e69800cc
         except ServiceNotReadyError as e:
             # Refresh ticket and make this retrayable
             TicketStore.revalidate(ticket, 20)  # Retry will be in at most 5 seconds
