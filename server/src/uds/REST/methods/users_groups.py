# -*- coding: utf-8 -*-
#
# Copyright (c) 2014-2019 Virtual Cable S.L.
# All rights reserved.
#
# Redistribution and use in source and binary forms, with or without modification,
# are permitted provided that the following conditions are met:
#
#    * Redistributions of source code must retain the above copyright notice,
#      this list of conditions and the following disclaimer.
#    * Redistributions in binary form must reproduce the above copyright notice,
#      this list of conditions and the following disclaimer in the documentation
#      and/or other materials provided with the distribution.
#    * Neither the name of Virtual Cable S.L. nor the names of its contributors
#      may be used to endorse or promote products derived from this software
#      without specific prior written permission.
#
# THIS SOFTWARE IS PROVIDED BY THE COPYRIGHT HOLDERS AND CONTRIBUTORS "AS IS"
# AND ANY EXPRESS OR IMPLIED WARRANTIES, INCLUDING, BUT NOT LIMITED TO, THE
# IMPLIED WARRANTIES OF MERCHANTABILITY AND FITNESS FOR A PARTICULAR PURPOSE ARE
# DISCLAIMED. IN NO EVENT SHALL THE COPYRIGHT HOLDER OR CONTRIBUTORS BE LIABLE
# FOR ANY DIRECT, INDIRECT, INCIDENTAL, SPECIAL, EXEMPLARY, OR CONSEQUENTIAL
# DAMAGES (INCLUDING, BUT NOT LIMITED TO, PROCUREMENT OF SUBSTITUTE GOODS OR
# SERVICES; LOSS OF USE, DATA, OR PROFITS; OR BUSINESS INTERRUPTION) HOWEVER
# CAUSED AND ON ANY THEORY OF LIABILITY, WHETHER IN CONTRACT, STRICT LIABILITY,
# OR TORT (INCLUDING NEGLIGENCE OR OTHERWISE) ARISING IN ANY WAY OUT OF THE USE
# OF THIS SOFTWARE, EVEN IF ADVISED OF THE POSSIBILITY OF SUCH DAMAGE.

"""
@author: Adolfo Gómez, dkmaster at dkmon dot com
"""
import logging
import typing

from django.utils.translation import gettext as _
from django.forms.models import model_to_dict
from django.db import IntegrityError, transaction
from django.core.exceptions import ValidationError

from uds.core.util.state import State

from uds.core.auths.exceptions import AuthenticatorException
from uds.core.auths.user import User as aUser
from uds.core.util import log
from uds.core.util.model import processUuid
from uds.models import Authenticator, User, Group, ServicePool
from uds.core.managers import cryptoManager
from uds.REST import RequestError
from uds.core.ui.images import DEFAULT_THUMB_BASE64

from uds.REST.model import DetailHandler

from .user_services import AssignedService


logger = logging.getLogger(__name__)

# Details of /auth

# Not imported at runtime, just for type checking
if typing.TYPE_CHECKING:
    from uds.models import UserService


def getGroupsFromMeta(groups):
    for g in groups:
        if g.is_meta:
            for x in g.groups.all():
                yield x
        else:
            yield g


def getPoolsForGroups(groups):
    for servicePool in ServicePool.getDeployedServicesForGroups(groups):
        yield servicePool


class Users(DetailHandler):

    custom_methods = ['servicesPools', 'userServices', 'cleanRelated']

    def getItems(self, parent: Authenticator, item: typing.Optional[str]):
        # processes item to change uuid key for id
        def uuid_to_id(
            iterable: typing.Iterable[typing.MutableMapping[str, typing.Any]]
        ):
            for v in iterable:
                v['id'] = v['uuid']
                del v['uuid']
                yield v

        logger.debug(item)
        # Extract authenticator
        try:
            if item is None:
                values = list(
                    uuid_to_id(
                        (
                            i
                            for i in parent.users.all().values(
                                'uuid',
                                'name',
                                'real_name',
                                'comments',
                                'state',
                                'staff_member',
                                'is_admin',
                                'last_access',
                                'parent',
                                'mfa_data',
                            )
                        )
                    )
                )
                for res in values:
                    res['role'] = (
                        res['staff_member']
                        and (res['is_admin'] and _('Admin') or _('Staff member'))
                        or _('User')
                    )
                return values
            else:
                u = parent.users.get(uuid=processUuid(item))
                res = model_to_dict(
                    u,
                    fields=(
                        'name',
                        'real_name',
                        'comments',
                        'state',
                        'staff_member',
                        'is_admin',
                        'last_access',
                        'parent',
                        'mfa_data',
                    ),
                )
                res['id'] = u.uuid
                res['role'] = (
                    res['staff_member']
                    and (res['is_admin'] and _('Admin') or _('Staff member'))
                    or _('User')
                )
                usr = aUser(u)
                res['groups'] = [g.dbGroup().uuid for g in usr.groups()]
                logger.debug('Item: %s', res)
                return res
        except Exception:
            logger.exception('En users')
            raise self.invalidItemException()

    def getTitle(self, parent):
        try:
            return _('Users of {0}').format(
                Authenticator.objects.get(
                    uuid=processUuid(self._kwargs['parent_id'])
                ).name
            )
        except Exception:
            return _('Current users')

    def getFields(self, parent: Authenticator):
        return [
            {
                'name': {
                    'title': _('Username'),
                    'visible': True,
                    'type': 'icon',
                    'icon': 'fa fa-user text-success',
                }
            },
            {'role': {'title': _('Role')}},
            {'real_name': {'title': _('Name')}},
            {'comments': {'title': _('Comments')}},
            {
                'state': {
                    'title': _('state'),
                    'type': 'dict',
                    'dict': State.dictionary(),
                }
            },
            {'last_access': {'title': _('Last access'), 'type': 'datetime'}},
        ]

    def getRowStyle(self, parent):
        return {'field': 'state', 'prefix': 'row-state-'}

    def getLogs(self, parent: Authenticator, item: str):
        user = None
        try:
            user = parent.users.get(uuid=processUuid(item))
        except Exception:
            raise self.invalidItemException()

        return log.getLogs(user)

    def saveItem(self, parent: Authenticator, item):
        logger.debug('Saving user %s / %s', parent, item)
        valid_fields = [
            'name',
            'real_name',
            'comments',
            'state',
            'staff_member',
            'is_admin',
        ]
        if self._params.get('name', '').strip() == '':
            raise RequestError(_('Username cannot be empty'))

        if 'password' in self._params:
            valid_fields.append('password')
            self._params['password'] = cryptoManager().hash(self._params['password'])

        if 'mfa_data' in self._params:
            valid_fields.append('mfa_data')
            self._params['mfa_data'] = self._params['mfa_data'].strip()

        fields = self.readFieldsFromParams(valid_fields)
        if not self._user.is_admin:
            del fields['staff_member']
            del fields['is_admin']

        user = None
        try:
            with transaction.atomic():
                auth = parent.getInstance()
                if item is None:  # Create new
                    auth.createUser(
                        fields
                    )  # this throws an exception if there is an error (for example, this auth can't create users)
                    user = parent.users.create(**fields)
                else:
                    auth.modifyUser(fields)  # Notifies authenticator
                    user = parent.users.get(uuid=processUuid(item))
                    user.__dict__.update(fields)
                    user.save()

                logger.debug('User parent: %s', user.parent)
                # If internal auth, and not a child user, save groups
                if not auth.isExternalSource and not user.parent:
                    groups = self.readFieldsFromParams(['groups'])['groups']
                    # Save but skip meta groups, they are not real groups, but just a way to group users based on rules
                    user.groups.set(
                        g
                        for g in parent.groups.filter(uuid__in=groups)
                        if g.is_meta is False
                    )
        except User.DoesNotExist:
            raise self.invalidItemException()
        except IntegrityError:  # Duplicate key probably
            raise RequestError(_('User already exists (duplicate key error)'))
        except AuthenticatorException as e:
            raise RequestError(str(e))
        except ValidationError as e:
            raise RequestError(str(e.message))
        except RequestError:
            raise
        except Exception:
            logger.exception('Saving user')
            raise self.invalidRequestException()

        return self.getItems(parent, user.uuid)

    def deleteItem(self, parent: Authenticator, item: str):
        try:
            user = parent.users.get(uuid=processUuid(item))
            if not self._user.is_admin and (user.is_admin or user.staff_member):
                logger.warn('Removal of user {} denied due to insufficients rights')
                raise self.invalidItemException(
                    'Removal of user {} denied due to insufficients rights'
                )

            assignedUserService: 'UserService'
            for assignedUserService in user.userServices.all():
                try:
                    assignedUserService.user = None  # type: ignore  # Remove assigned user (avoid cascade deletion)
                    assignedUserService.save(update_fields=['user'])
                    assignedUserService.removeOrCancel()
                except Exception:
                    logger.exception('Removing user service')
                    try:
                        assignedUserService.save()
                    except Exception:
                        logger.exception('Saving user on removing error')

            user.delete()
        except Exception:
            logger.exception('Removing user')
            raise self.invalidItemException()

        return 'deleted'

<<<<<<< HEAD
    def servicesPools(self, parent: Authenticator, item: str):
=======
    def servicesPools(self, parent: Authenticator, item: str) -> typing.List[typing.Dict]:
>>>>>>> 56ab1998
        uuid = processUuid(item)
        user = parent.users.get(uuid=processUuid(uuid))
        res = []
        groups = list(user.getGroups())
        for i in getPoolsForGroups(groups):
            res.append(
                {
                    'id': i.uuid,
                    'name': i.name,
                    'thumb': i.image.thumb64
                    if i.image is not None
                    else DEFAULT_THUMB_BASE64,
                    'user_services_count': i.userServices.exclude(
                        state__in=(State.REMOVED, State.ERROR)
                    ).count(),
                    'state': _('With errors') if i.isRestrained() else _('Ok'),
                }
            )

        return res

<<<<<<< HEAD
    def userServices(self, parent: Authenticator, item: str):
=======
    def userServices(self, parent: Authenticator, item: str) -> typing.List[typing.Dict]:
>>>>>>> 56ab1998
        uuid = processUuid(item)
        user = parent.users.get(uuid=processUuid(uuid))
        res = []
        for i in user.userServices.all():
            if i.state == State.USABLE:
                v = AssignedService.itemToDict(i)
                v['pool'] = i.deployed_service.name
                v['pool_id'] = i.deployed_service.uuid
                res.append(v)

        return res
    
    def cleanRelated(self, parent: Authenticator, item: str) -> typing.Dict:
        uuid = processUuid(item)
        user = parent.users.get(uuid=processUuid(uuid))
        user.cleanRelated()
        return {'status': 'ok'}


class Groups(DetailHandler):

    custom_methods = ['servicesPools', 'users']

    def getItems(self, parent: Authenticator, item: typing.Optional[str]):
        try:
            multi = False
            if item is None:
                multi = True
                q = parent.groups.all().order_by('name')
            else:
                q = parent.groups.filter(uuid=processUuid(item))
            res = []
            i = None
            for i in q:
                val = {
                    'id': i.uuid,
                    'name': i.name,
                    'comments': i.comments,
                    'state': i.state,
                    'type': i.is_meta and 'meta' or 'group',
                    'meta_if_any': i.meta_if_any,
                }
                if i.is_meta:
                    val['groups'] = list(
                        x.uuid for x in i.groups.all().order_by('name')
                    )
                res.append(val)
            if multi:
                return res
            if not i:
                raise  # Invalid item
            # Add pools field if 1 item only
            result = res[0]
            result['pools'] = [v.uuid for v in getPoolsForGroups([i])]
            return result
        except Exception:
            logger.exception('REST groups')
            raise self.invalidItemException()

    def getTitle(self, parent: Authenticator) -> str:
        try:
            return _('Groups of {0}').format(parent.name)
        except Exception:
            return _('Current groups')

    def getFields(self, parent):
        return [
            {
                'name': {
                    'title': _('Group'),
                    'visible': True,
                    'type': 'icon_dict',
                    'icon_dict': {
                        'group': 'fa fa-group text-success',
                        'meta': 'fa fa-gears text-info',
                    },
                }
            },
            {'comments': {'title': _('Comments')}},
            {
                'state': {
                    'title': _('state'),
                    'type': 'dict',
                    'dict': State.dictionary(),
                }
            },
        ]

    def getTypes(self, parent: Authenticator, forType: typing.Optional[str]):
        tDct = {
            'group': {'name': _('Group'), 'description': _('UDS Group')},
            'meta': {'name': _('Meta group'), 'description': _('UDS Meta Group')},
        }
        types = [
            {
                'name': tDct[t]['name'],
                'type': t,
                'description': tDct[t]['description'],
                'icon': '',
            }
            for t in tDct
        ]

        if forType is None:
            return types

        try:
            return next(filter(lambda x: x['type'] == forType, types))
        except Exception:
            raise self.invalidRequestException()

    def saveItem(self, parent: Authenticator, item: typing.Optional[str]) -> None:
        group = None  # Avoid warning on reference before assignment
        try:
            is_meta = self._params['type'] == 'meta'
            meta_if_any = self._params.get('meta_if_any', False)
            pools = self._params.get('pools', None)
            logger.debug('Saving group %s / %s', parent, item)
            logger.debug('Meta any %s', meta_if_any)
            logger.debug('Pools: %s', pools)
            valid_fields = ['name', 'comments', 'state']
            if self._params.get('name', '') == '':
                raise RequestError(_('Group name is required'))
            fields = self.readFieldsFromParams(valid_fields)
            is_pattern = fields.get('name', '').find('pat:') == 0
            auth = parent.getInstance()
            if not item:  # Create new
                if not is_meta and not is_pattern:
                    auth.createGroup(
                        fields
                    )  # this throws an exception if there is an error (for example, this auth can't create groups)
                toSave = {}
                for k in valid_fields:
                    toSave[k] = fields[k]
                toSave['comments'] = fields['comments'][:255]
                toSave['is_meta'] = is_meta
                toSave['meta_if_any'] = meta_if_any
                group = parent.groups.create(**toSave)
            else:
                if not is_meta and not is_pattern:
                    auth.modifyGroup(fields)
                toSave = {}
                for k in valid_fields:
                    toSave[k] = fields[k]
                del toSave['name']  # Name can't be changed
                toSave['comments'] = fields['comments'][:255]
                toSave['meta_if_any'] = meta_if_any

                group = parent.groups.get(uuid=processUuid(item))
                group.__dict__.update(toSave)

            if is_meta:
                # Do not allow to add meta groups to meta groups
                group.groups.set(i for i in parent.groups.filter(uuid__in=self._params['groups']) if i.is_meta is False)

            if pools:
                # Update pools
                group.deployedServices.set(ServicePool.objects.filter(uuid__in=pools))

            group.save()
        except Group.DoesNotExist:
            raise self.invalidItemException()
        except IntegrityError:  # Duplicate key probably
            raise RequestError(_('User already exists (duplicate key error)'))
        except AuthenticatorException as e:
            raise RequestError(str(e))
        except RequestError:
            raise
        except Exception:
            logger.exception('Saving group')
            raise self.invalidRequestException()

    def deleteItem(self, parent: Authenticator, item: str) -> None:
        try:
            group = parent.groups.get(uuid=item)

            group.delete()
        except Exception:
            raise self.invalidItemException()

    def servicesPools(
        self, parent: Authenticator, item: str
    ) -> typing.List[typing.Mapping[str, typing.Any]]:
        uuid = processUuid(item)
        group = parent.groups.get(uuid=processUuid(uuid))
        res: typing.List[typing.Mapping[str, typing.Any]] = []
        for i in getPoolsForGroups((group,)):
            res.append(
                {
                    'id': i.uuid,
                    'name': i.name,
                    'thumb': i.image.thumb64
                    if i.image is not None
                    else DEFAULT_THUMB_BASE64,
                    'user_services_count': i.userServices.exclude(
                        state__in=(State.REMOVED, State.ERROR)
                    ).count(),
                    'state': _('With errors') if i.isRestrained() else _('Ok'),
                }
            )

        return res

    def users(
        self, parent: Authenticator, item: str
    ) -> typing.List[typing.Mapping[str, typing.Any]]:
        uuid = processUuid(item)
        group = parent.groups.get(uuid=processUuid(uuid))

        def info(user):
            return {
                'id': user.uuid,
                'name': user.name,
                'real_name': user.real_name,
                'state': user.state,
                'last_access': user.last_access,
            }

        res: typing.List[typing.Mapping[str, typing.Any]] = []
        if group.is_meta:
            # Get all users for everygroup and
            groups = getGroupsFromMeta((group,))
            tmpSet = None
            for g in groups:
                gSet = set((i for i in g.users.all()))
                if tmpSet is None:
                    tmpSet = gSet
                else:
                    if group.meta_if_any:
                        tmpSet |= gSet
                    else:
                        tmpSet &= gSet

                        if not tmpSet:
                            break  # If already empty, stop
            users = list(tmpSet) if tmpSet else list()
            tmpSet = None
        else:
            users = group.users.all()

        for i in users:
            res.append(info(i))

        return res<|MERGE_RESOLUTION|>--- conflicted
+++ resolved
@@ -291,11 +291,7 @@
 
         return 'deleted'
 
-<<<<<<< HEAD
     def servicesPools(self, parent: Authenticator, item: str):
-=======
-    def servicesPools(self, parent: Authenticator, item: str) -> typing.List[typing.Dict]:
->>>>>>> 56ab1998
         uuid = processUuid(item)
         user = parent.users.get(uuid=processUuid(uuid))
         res = []
@@ -317,11 +313,7 @@
 
         return res
 
-<<<<<<< HEAD
     def userServices(self, parent: Authenticator, item: str):
-=======
-    def userServices(self, parent: Authenticator, item: str) -> typing.List[typing.Dict]:
->>>>>>> 56ab1998
         uuid = processUuid(item)
         user = parent.users.get(uuid=processUuid(uuid))
         res = []
