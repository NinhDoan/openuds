# -*- coding: utf-8 -*-

#
# Copyright (c) 2014 Virtual Cable S.L.
# All rights reserved.
#
# Redistribution and use in source and binary forms, with or without modification,
# are permitted provided that the following conditions are met:
#
#    * Redistributions of source code must retain the above copyright notice,
#      this list of conditions and the following disclaimer.
#    * Redistributions in binary form must reproduce the above copyright notice,
#      this list of conditions and the following disclaimer in the documentation
#      and/or other materials provided with the distribution.
#    * Neither the name of Virtual Cable S.L. nor the names of its contributors
#      may be used to endorse or promote products derived from this software
#      without specific prior written permission.
#
# THIS SOFTWARE IS PROVIDED BY THE COPYRIGHT HOLDERS AND CONTRIBUTORS "AS IS"
# AND ANY EXPRESS OR IMPLIED WARRANTIES, INCLUDING, BUT NOT LIMITED TO, THE
# IMPLIED WARRANTIES OF MERCHANTABILITY AND FITNESS FOR A PARTICULAR PURPOSE ARE
# DISCLAIMED. IN NO EVENT SHALL THE COPYRIGHT HOLDER OR CONTRIBUTORS BE LIABLE
# FOR ANY DIRECT, INDIRECT, INCIDENTAL, SPECIAL, EXEMPLARY, OR CONSEQUENTIAL
# DAMAGES (INCLUDING, BUT NOT LIMITED TO, PROCUREMENT OF SUBSTITUTE GOODS OR
# SERVICES; LOSS OF USE, DATA, OR PROFITS; OR BUSINESS INTERRUPTION) HOWEVER
# CAUSED AND ON ANY THEORY OF LIABILITY, WHETHER IN CONTRACT, STRICT LIABILITY,
# OR TORT (INCLUDING NEGLIGENCE OR OTHERWISE) ARISING IN ANY WAY OUT OF THE USE
# OF THIS SOFTWARE, EVEN IF ADVISED OF THE POSSIBILITY OF SUCH DAMAGE.

"""
@itemor: Adolfo Gómez, dkmaster at dkmon dot com
"""
from __future__ import unicode_literals

from django.utils.translation import ugettext_lazy as _, ugettext
from uds.models import Transport, Network, ServicePool
from uds.core.transports import factory
from uds.core.util import permissions
from uds.core.util import OsDetector

from uds.REST.model import ModelHandler

import logging

logger = logging.getLogger(__name__)

# Enclosed methods under /item path


class Transports(ModelHandler):
    model = Transport
    save_fields = ['name', 'comments', 'tags', 'priority', 'nets_positive', 'allowed_oss']

    table_title = _('Current Transports')
    table_fields = [
        {'priority': {'title': _('Priority'), 'type': 'numeric', 'width': '6em'}},
        {'name': {'title': _('Name'), 'visible': True, 'type': 'iconType'}},
        {'comments': {'title': _('Comments')}},
        {'allowed_oss': {'title': _('Devices'), 'width': '8em'}},
        {'tags': {'title': _('tags'), 'visible': False}},
    ]

    def enum_types(self):
        return factory().providers().values()

    def getGui(self, type_):
        try:
            field = self.addDefaultFields(factory().lookup(type_).guiDescription(), ['name', 'comments', 'tags', 'priority'])
            field = self.addField(field, {
                'name': 'nets_positive',
                'value': True,
                'label': ugettext('Network access'),
                'tooltip': ugettext('If checked, the transport will be enabled for the selected networks. If unchecked, transport will be disabled for selected networks'),
                'type': 'checkbox',
                'order': 100,  # At end
            })
            field = self.addField(field, {
                'name': 'networks',
                'value': [],
                'values': sorted([{'id': x.id, 'text': x.name} for x in Network.objects.all()], key=lambda x: x['text'].lower()),  # TODO: We will fix this behavior after current admin client is fully removed
                'label': ugettext('Networks'),
                'tooltip': ugettext('Networks associated with this transport. If No network selected, will mean "all networks"'),
                'type': 'multichoice',
                'order': 101
            })
            field = self.addField(field, {
                'name': 'allowed_oss',
                'value': [],
                'values': sorted([{'id': x, 'text': x} for x in OsDetector.knownOss], key=lambda x: x['text'].lower()),  # TODO: We will fix this behavior after current admin client is fully removed
                'label': ugettext('Allowed Devices'),
                'tooltip': ugettext('If empty, any kind of device compatible with this transport will be allowed. Else, only devices compatible with selected values will be allowed'),
                'type': 'multichoice',
                'order': 102
            })
            field = self.addField(field, {
                'name': 'pools',
                'value': [],
                'values': [{'id': x.id, 'text': x.name} for x in ServicePool.objects.all().order_by('name')],  # TODO: We will fix this behavior after current admin client is fully removed
                'label': ugettext('Service Pools'),
                'tooltip': ugettext('Currently assigned services pools'),
                'type': 'multichoice',
                'order': 103
            })

            return field

        except Exception:
            logger.exception('eeeeeh')
            self.invalidItemException()

    def item_as_dict(self, item):
        type_ = item.getType()
        return {
            'id': item.uuid,
            'name': item.name,
            'tags': [tag.tag for tag in item.tags.all()],
            'comments': item.comments,
            'priority': item.priority,
            'nets_positive': item.nets_positive,
            'networks': [{'id': n.id} for n in item.networks.all()],
            'allowed_oss': [{'id': x} for x in item.allowed_oss.split(',')] if item.allowed_oss != '' else [],
            'pools': [{'id': x.id} for x in item.deployedServices.all()],
            'deployed_count': item.deployedServices.count(),
            'type': type_.type(),
            'protocol': type_.protocol,
            'permission': permissions.getEffectivePermission(self._user, item)
        }

    def beforeSave(self, fields):
        fields['allowed_oss'] = ','.join(fields['allowed_oss'])

    def afterSave(self, item):
        try:
            networks = self._params['networks']
        except:  # No networks passed in, this is ok
            logger.debug('No networks')
            return
        if networks is None:
            return
<<<<<<< HEAD
        logger.debug('Networks: {0}'.format(networks))
        item.networks.set(Network.objects.filter(id__in=networks))
=======
        logger.debug('Networks: {}'.format(networks))
        item.networks.set(Network.objects.filter(id__in=networks))

        try:
            pools = self._params['pools']
        except Exception:
            logger.debug('No pools')
            pools = None

        if pools is None:
            return

        logger.debug('Pools: %s', pools)
        item.deployedServices.set(pools)
>>>>>>> 688a9132

        # try:
        #    oss = ','.join(self._params['allowed_oss'])
        # except:
        #    oss = ''
        # logger.debug('Devices: {0}'.format(oss))
        # item.allowed_oss = oss
        # item.save()  # Store correctly the allowed_oss<|MERGE_RESOLUTION|>--- conflicted
+++ resolved
@@ -27,9 +27,9 @@
 # OR TORT (INCLUDING NEGLIGENCE OR OTHERWISE) ARISING IN ANY WAY OUT OF THE USE
 # OF THIS SOFTWARE, EVEN IF ADVISED OF THE POSSIBILITY OF SUCH DAMAGE.
 
-"""
+'''
 @itemor: Adolfo Gómez, dkmaster at dkmon dot com
-"""
+'''
 from __future__ import unicode_literals
 
 from django.utils.translation import ugettext_lazy as _, ugettext
@@ -105,7 +105,6 @@
             return field
 
         except Exception:
-            logger.exception('eeeeeh')
             self.invalidItemException()
 
     def item_as_dict(self, item):
@@ -137,10 +136,6 @@
             return
         if networks is None:
             return
-<<<<<<< HEAD
-        logger.debug('Networks: {0}'.format(networks))
-        item.networks.set(Network.objects.filter(id__in=networks))
-=======
         logger.debug('Networks: {}'.format(networks))
         item.networks.set(Network.objects.filter(id__in=networks))
 
@@ -155,7 +150,6 @@
 
         logger.debug('Pools: %s', pools)
         item.deployedServices.set(pools)
->>>>>>> 688a9132
 
         # try:
         #    oss = ','.join(self._params['allowed_oss'])
