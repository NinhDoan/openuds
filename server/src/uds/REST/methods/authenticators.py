# -*- coding: utf-8 -*-

#
# Copyright (c) 2014-2019 Virtual Cable S.L.
# All rights reserved.
#
# Redistribution and use in source and binary forms, with or without modification,
# are permitted provided that the following conditions are met:
#
#    * Redistributions of source code must retain the above copyright notice,
#      this list of conditions and the following disclaimer.
#    * Redistributions in binary form must reproduce the above copyright notice,
#      this list of conditions and the following disclaimer in the documentation
#      and/or other materials provided with the distribution
#    * Neither the name of Virtual Cable S.L. nor the names of its contributors
#      may be used to endorse or promote products derived from this software
#      without specific prior written permission.
#
# THIS SOFTWARE IS PROVIDED BY THE COPYRIGHT HOLDERS AND CONTRIBUTORS "AS IS"
# AND ANY EXPRESS OR IMPLIED WARRANTIES, INCLUDING, BUT NOT LIMITED TO, THE
# IMPLIED WARRANTIES OF MERCHANTABILITY AND FITNESS FOR A PARTICULAR PURPOSE ARE
# DISCLAIMED. IN NO EVENT SHALL THE COPYRIGHT HOLDER OR CONTRIBUTORS BE LIABLE
# FOR ANY DIRECT, INDIRECT, INCIDENTAL, SPECIAL, EXEMPLARY, OR CONSEQUENTIAL
# DAMAGES (INCLUDING, BUT NOT LIMITED TO, PROCUREMENT OF SUBSTITUTE GOODS OR
# SERVICES; LOSS OF USE, DATA, OR PROFITS; OR BUSINESS INTERRUPTION) HOWEVER
# CAUSED AND ON ANY THEORY OF LIABILITY, WHETHER IN CONTRACT, STRICT LIABILITY
# OR TORT (INCLUDING NEGLIGENCE OR OTHERWISE) ARISING IN ANY WAY OUT OF THE USE
# OF THIS SOFTWARE, EVEN IF ADVISED OF THE POSSIBILITY OF SUCH DAMAGE.

"""
@author: Adolfo Gómez, dkmaster at dkmon dot com
"""
import logging
import typing

from django.utils.translation import gettext, gettext_lazy as _
from uds.models import Authenticator, Network, MFA
from uds.core import auths

from uds.REST import NotFound
from uds.REST.model import ModelHandler
from uds.core.util import permissions
from uds.core.ui import gui

from .users_groups import Users, Groups

# Not imported at runtime, just for type checking
if typing.TYPE_CHECKING:
    from django.db import models
    from uds.core import Module

logger = logging.getLogger(__name__)


# Enclosed methods under /auth path
class Authenticators(ModelHandler):
    model = Authenticator
    # Custom get method "search" that requires authenticator id
    custom_methods = [('search', True)]
    detail = {'users': Users, 'groups': Groups}
    # Networks is treated on "beforeSave", so it is not include on "save_fields" because it is not
    # automatically included in the "save" method.
    save_fields = [
        'name',
        'comments',
        'tags',
        'priority',
        'small_name',
        'net_filtering',
        'state',
    ]

    table_title = _('Authenticators')
    table_fields = [
        {'numeric_id': {'title': _('Id'), 'visible': True}},
        {'name': {'title': _('Name'), 'visible': True, 'type': 'iconType'}},
        {'type_name': {'title': _('Type')}},
        {'comments': {'title': _('Comments')}},
        {'priority': {'title': _('Priority'), 'type': 'numeric', 'width': '5em'}},
        {'visible': {'title': _('Visible'), 'type': 'callback', 'width': '3em'}},
        {'small_name': {'title': _('Label')}},
        {'users_count': {'title': _('Users'), 'type': 'numeric', 'width': '5em'}},
        {'mfa': {'title': _('MFA'), 'type': 'callback', 'width': '3em'}},
        {'tags': {'title': _('tags'), 'visible': False}},
    ]

    def enum_types(self) -> typing.Iterable[typing.Type[auths.Authenticator]]:
        return auths.factory().providers().values()

    def typeInfo(self, type_: typing.Type['Module']) -> typing.Dict[str, typing.Any]:
        if issubclass(type_, auths.Authenticator):
            return {
                'canSearchUsers': type_.searchUsers != auths.Authenticator.searchUsers,  # type: ignore
                'canSearchGroups': type_.searchGroups != auths.Authenticator.searchGroups,  # type: ignore
                'needsPassword': type_.needsPassword,
                'userNameLabel': _(type_.userNameLabel),
                'groupNameLabel': _(type_.groupNameLabel),
                'passwordLabel': _(type_.passwordLabel),
                'canCreateUsers': type_.createUser != auths.Authenticator.createUser,  # type: ignore
                'isExternal': type_.isExternalSource,
            }
        # Not of my type
        return {}

    def getGui(self, type_: str) -> typing.List[typing.Any]:
        try:
            tgui = auths.factory().lookup(type_)
            if tgui:
                field = self.addDefaultFields(
                    tgui.guiDescription(),
                    ['name', 'comments', 'tags', 'priority', 'small_name', 'networks'],
                )
                self.addField(
                    field,
                    {
<<<<<<< HEAD
                        'name': 'state',
                        'value': Authenticator.VISIBLE,
                        'values': [
                            {'id': Authenticator.VISIBLE, 'text': _('Visible')},
                            {'id': Authenticator.HIDDEN, 'text': _('Hidden')},
                            {'id': Authenticator.DISABLED, 'text': _('Disabled')},
                        ],
                        'label': gettext('Access'),
                        'tooltip': gettext(
                            'Access type for this transport. Disabled means not only hidden, but also not usable as login method.'
=======
                        'name': 'visible',
                        'value': True,
                        'label': ugettext('Visible'),
                        'tooltip': ugettext(
                            'If active, authenticator will be visible for users'
>>>>>>> 80b26446
                        ),
                        'type': gui.InputField.CHOICE_TYPE,
                        'order': 107,
                        'tab': gettext('Display'),
                    },
                )
                # If supports mfa, add MFA provider selector field
                if authType.providesMfa():
                    self.addField(
                        field,
                        {
                            'name': 'mfa_id',
                            'values': [gui.choiceItem('', _('None'))]
                            + gui.sortedChoices(
                                [
                                    gui.choiceItem(v.uuid, v.name)
                                    for v in MFA.objects.all()
                                ]
                            ),
                            'label': ugettext('MFA Provider'),
                            'tooltip': ugettext(
                                'MFA provider to use for this authenticator'
                            ),
                            'type': gui.InputField.CHOICE_TYPE,
                            'order': 108,
                            'tab': gui.MFA_TAB,
                        },
                    )
                return field
            raise Exception()  # Not found
        except Exception:
            raise NotFound('type not found')

    def item_as_dict(self, item: Authenticator) -> typing.Dict[str, typing.Any]:
        type_ = item.getType()
        return {
            'numeric_id': item.id,
            'id': item.uuid,
            'name': item.name,
            'tags': [tag.tag for tag in item.tags.all()],
            'comments': item.comments,
            'priority': item.priority,
            'net_filtering': item.net_filtering,
            'networks': [{'id': n.uuid} for n in item.networks.all()],
            'state': item.state,
            'mfa_id': item.mfa.uuid if item.mfa else '',
            'small_name': item.small_name,
            'users_count': item.users.count(),
            'type': type_.type(),
            'type_name': type_.name(),
            'type_info': self.typeInfo(type_),
            'permission': permissions.getEffectivePermission(self._user, item),
        }

    def afterSave(self, item: Authenticator) -> None:
        try:
            networks = self._params['networks']
        except Exception:  # No networks passed in, this is ok
            logger.debug('No networks')
            return
        if (
            networks is None
        ):  # None is not provided, empty list is ok and means no networks
            return
        logger.debug('Networks: %s', networks)
        item.networks.set(Network.objects.filter(uuid__in=networks))  # type: ignore  # set is not part of "queryset"

    # Custom "search" method
    def search(self, item: Authenticator) -> typing.List[typing.Dict]:
        self.ensureAccess(item, permissions.PERMISSION_READ)
        try:
            type_ = self._params['type']
            if type_ not in ('user', 'group'):
                raise self.invalidRequestException()

            term = self._params['term']

            limit = int(self._params.get('limit', '50'))

            auth = item.getInstance()

            canDoSearch = (
                type_ == 'user'
                and (auth.searchUsers != auths.Authenticator.searchUsers)  # type: ignore
                or (auth.searchGroups != auths.Authenticator.searchGroups)  # type: ignore
            )
            if canDoSearch is False:
                raise self.notSupported()

            if type_ == 'user':
                return list(auth.searchUsers(term))[:limit]
            else:
                return list(auth.searchGroups(term))[:limit]
        except Exception as e:
            logger.exception('Too many results: %s', e)
            return [{'id': _('Too many results...'), 'name': _('Refine your query')}]
            # self.invalidResponseException('{}'.format(e))

    def test(self, type_: str):
        from uds.core.environment import Environment

        authType = auths.factory().lookup(type_)
        if not authType:
            raise self.invalidRequestException('Invalid type: {}'.format(type_))

        tmpEnvironment = Environment.getTempEnv()
        dct = self._params.copy()
        dct['_request'] = self._request
        res = authType.test(tmpEnvironment, dct)
        if res[0]:
            return self.success()
        return res[1]

    def beforeSave(
        self, fields: typing.Dict[str, typing.Any]
    ) -> None:  # pylint: disable=too-many-branches,too-many-statements
        logger.debug(self._params)
        try:
            mfa = MFA.objects.get(
                uuid=processUuid(fields['mfa_id'])
            )
            fields['mfa_id'] = mfa.id
        except Exception:  # not found
            del fields['mfa_id']



    def deleteItem(self, item: Authenticator):
        # For every user, remove assigned services (mark them for removal)

        for user in item.users.all():
            for userService in user.userServices.all():
                userService.user = None  # type: ignore
                userService.removeOrCancel()

        item.delete()<|MERGE_RESOLUTION|>--- conflicted
+++ resolved
@@ -1,7 +1,7 @@
 # -*- coding: utf-8 -*-
 
 #
-# Copyright (c) 2014-2019 Virtual Cable S.L.
+# Copyright (c) 2014-2022 Virtual Cable S.L.U.
 # All rights reserved.
 #
 # Redistribution and use in source and binary forms, with or without modification,
@@ -40,6 +40,7 @@
 from uds.REST import NotFound
 from uds.REST.model import ModelHandler
 from uds.core.util import permissions
+from uds.core.util.model import processUuid
 from uds.core.ui import gui
 
 from .users_groups import Users, Groups
@@ -58,17 +59,7 @@
     # Custom get method "search" that requires authenticator id
     custom_methods = [('search', True)]
     detail = {'users': Users, 'groups': Groups}
-    # Networks is treated on "beforeSave", so it is not include on "save_fields" because it is not
-    # automatically included in the "save" method.
-    save_fields = [
-        'name',
-        'comments',
-        'tags',
-        'priority',
-        'small_name',
-        'net_filtering',
-        'state',
-    ]
+    save_fields = ['name', 'comments', 'tags', 'priority', 'small_name', 'visible', 'mfa_id']
 
     table_title = _('Authenticators')
     table_fields = [
@@ -98,6 +89,7 @@
                 'passwordLabel': _(type_.passwordLabel),
                 'canCreateUsers': type_.createUser != auths.Authenticator.createUser,  # type: ignore
                 'isExternal': type_.isExternalSource,
+                'supportsMFA': type_.providesMfa(),
             }
         # Not of my type
         return {}
@@ -113,7 +105,6 @@
                 self.addField(
                     field,
                     {
-<<<<<<< HEAD
                         'name': 'state',
                         'value': Authenticator.VISIBLE,
                         'values': [
@@ -124,13 +115,6 @@
                         'label': gettext('Access'),
                         'tooltip': gettext(
                             'Access type for this transport. Disabled means not only hidden, but also not usable as login method.'
-=======
-                        'name': 'visible',
-                        'value': True,
-                        'label': ugettext('Visible'),
-                        'tooltip': ugettext(
-                            'If active, authenticator will be visible for users'
->>>>>>> 80b26446
                         ),
                         'type': gui.InputField.CHOICE_TYPE,
                         'order': 107,
