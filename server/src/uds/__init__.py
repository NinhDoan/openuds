--- conflicted
+++ resolved
@@ -97,13 +97,8 @@
 
 
 @receiver(connection_created)
-<<<<<<< HEAD
-def extend_sqlite(connection, **kwargs):
-    if connection.vendor == "sqlite":
-=======
 def extend_sqlite(connection=None, **kwargs):
     if connection and connection.vendor == "sqlite":
->>>>>>> c6a40ac1
         logger.debug('Connection vendor is sqlite, extending methods')
         cursor = connection.cursor()
         cursor.execute('PRAGMA synchronous=OFF')
