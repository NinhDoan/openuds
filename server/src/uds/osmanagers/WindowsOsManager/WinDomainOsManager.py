--- conflicted
+++ resolved
@@ -34,7 +34,7 @@
     domain = gui.TextField(length=64, label=_('Domain'), order=1, tooltip=_('Domain to join machines to (use FQDN form, Netbios name not allowed)'), required=True)
     account = gui.TextField(length=64, label=_('Account'), order=2, tooltip=_('Account with rights to add machines to domain'), required=True)
     password = gui.PasswordField(length=64, label=_('Password'), order=3, tooltip=_('Password of the account'), required=True)
-    ou = gui.TextField(length=64, label=_('OU'), order=4, tooltip=_('Organizational unit where to add machines in domain (check it before using it). i.e.: ou=MyMachines,dc=mydomain,dc=local'))
+    ou = gui.TextField(length=64, label=_('OU'), order=4, tooltip=_('Organizational unit where to add machines in domain (check it before using it). i.e.: ou=My Machines,dc=mydomain,dc=local'))
     # Inherits base "onLogout"
     onLogout = WindowsOsManager.onLogout
     idle = WindowsOsManager.idle
@@ -62,17 +62,10 @@
             self._account = ""
             self._password = ""
 
-<<<<<<< HEAD
-        # self._ou = self._ou.replace(' ', '')
-        if self._domain != '' and self._ou != '':
-            lpath = 'dc=' + ',dc='.join(self._domain.split('.')).lower()
-            if self._ou.replace(' ', '').lower().find(lpath) == -1:
-=======
         # self._ou = self._ou.replace(' ', ''), do not remove spaces
         if self._domain != '' and self._ou != '':
             lpath = 'dc=' + ',dc='.join((s.lower() for s in self._domain.split('.')))
             if self._ou.lower().find(lpath) == -1:
->>>>>>> 92cf8c36
                 self._ou += ',' + lpath
 
     def __getLdapError(self, e):
