--- conflicted
+++ resolved
@@ -1,7 +1,7 @@
 # -*- coding: utf-8 -*-
 
 #
-# Copyright (c) 2012 Virtual Cable S.L.
+# Copyright (c) 2012-2018 Virtual Cable S.L.
 # All rights reserved.
 #
 
@@ -123,6 +123,7 @@
 
     def notifyIp(self, uid, service, data):
         si = service.getInstance()
+
         ip = ''
         # Notifies IP to deployed
         for p in data['ips']:
@@ -248,15 +249,9 @@
         """
         This will be invoked for every assigned and unused user service that has been in this state at least 1/2 of Globalconfig.CHECK_UNUSED_TIME
         This function can update userService values. Normal operation will be remove machines if this state is not valid
-<<<<<<< HEAD
-        """
-        if self._onLogout == 'remove':
-            userService.release()
-=======
-        '''
+        """
         if self.isRemovableOnLogout(userService):
             userService.remove()
->>>>>>> f333f2f7
 
     def isPersistent(self):
         return self._onLogout == 'keep-always'
