--- conflicted
+++ resolved
@@ -41,13 +41,7 @@
 from uds.models import TicketStore
 from uds.core.ui.images import DEFAULT_IMAGE
 from uds.core.ui import theme
-<<<<<<< HEAD
-=======
 from uds.core.util.model import processUuid
-from uds.core.util.Config import GlobalConfig
-from uds.core.util.stats import events
-from uds.core.util import log
->>>>>>> df498dd5
 from uds.core.util import OsDetector
 from uds.models import Transport, Image
 from uds.core.util import html
@@ -60,17 +54,12 @@
 
 logger = logging.getLogger(__name__)
 
-<<<<<<< HEAD
 __updated__ = '2015-05-13'
-=======
-__updated__ = '2015-05-14'
->>>>>>> df498dd5
 
 
 @webLoginRequired(admin=False)
 def transportOwnLink(request, idService, idTransport):
     try:
-<<<<<<< HEAD
         res = userServiceManager().getService(request.user, request.ip, idService, idTransport)
         ip, userService, iads, trans, itrans = res  # @UnusedVariable
         # This returns a response object in fact
@@ -90,97 +79,6 @@
 
     # Will never reach this
     raise RuntimeError('Unreachable point reached!!!')
-=======
-        logger.debug('Kind of service: {0}, idService: {1}'.format(kind, idService))
-        if kind == 'A':  # This is an assigned service
-            ads = UserService.objects.get(uuid=processUuid(idService))
-        else:
-            ds = DeployedService.objects.get(uuid=processUuid(idService))
-            # We first do a sanity check for this, if the user has access to this service
-            # If it fails, will raise an exception
-            ds.validateUser(request.user)
-            # Now we have to locate an instance of the service, so we can assign it to user.
-            ads = UserServiceManager.manager().getAssignationForUser(ds, request.user)
-
-        if ads.isInMaintenance() is True:
-            raise ServiceInMaintenanceMode()
-
-        logger.debug('Found service: {0}'.format(ads))
-        trans = Transport.objects.get(uuid=processUuid(idTransport))
-        if trans.validForIp(request.ip) is False:
-            raise InvalidServiceException()
-
-        # Test if the service is ready
-        if ads.isReady():
-            log.doLog(ads, log.INFO, "User {0} from {1} has initiated access".format(request.user.name, request.ip), log.WEB)
-            # If ready, show transport for this service, if also ready ofc
-            iads = ads.getInstance()
-            ip = iads.getIp()
-            events.addEvent(ads.deployed_service, events.ET_ACCESS, username=request.user.name, srcip=request.ip, dstip=ip, uniqueid=ads.unique_id)
-            if ip is not None:
-                itrans = trans.getInstance()
-                if itrans.isAvailableFor(ip):
-                    ads.setConnectionSource(request.ip, 'unknown')
-                    log.doLog(ads, log.INFO, "User service ready, rendering transport", log.WEB)
-                    transportHtml = itrans.renderForHtml(ads, trans, ip, OsDetector.getOsFromRequest(request), request.user, webPassword(request))
-                    UserServiceManager.manager().notifyPreconnect(ads, itrans.processedUser(ads, request.user), itrans.protocol)
-                    return render_to_response(theme.template('show_transport.html'), {'transport': transportHtml, 'nolang': True}, context_instance=RequestContext(request))
-                else:
-                    log.doLog(ads, log.WARN, "User service is not accessible (ip {0})".format(ip), log.TRANSPORT)
-                    logger.debug('Transport is not ready for user service {0}'.format(ads))
-            else:
-                logger.debug('Ip not available from user service {0}'.format(ads))
-        else:
-            log.doLog(ads, log.WARN, "User {0} from {1} tried to access, but machine was not ready".format(request.user.name, request.ip), log.WEB)
-        # Not ready, show message and return to this page in a while
-        return render_to_response(theme.template('service_not_ready.html'), context_instance=RequestContext(request))
-    except Exception, e:
-        logger.exception("Exception")
-        return errors.exceptionView(request, e)
-
-
-@webLoginRequired
-def transcomp(request, idTransport, componentId):
-    try:
-        # We got translated first id
-        trans = Transport.objects.get(uuid=processUuid(idTransport))
-        itrans = trans.getInstance()
-        res = itrans.getHtmlComponent(trans.uuid, OsDetector.getOsFromRequest(request), componentId)
-        response = HttpResponse(res[1], content_type=res[0])
-        response['Content-Length'] = len(res[1])
-        return response
-    except Exception, e:
-        return errors.exceptionView(request, e)
-
-
-@webLoginRequired
-def sernotify(request, idUserService, notification):
-    try:
-        if notification == 'hostname':
-            hostname = request.GET.get('hostname', None)[:64]  # Cuts host name to 64 chars
-            ip = request.ip
-
-            if GlobalConfig.HONOR_CLIENT_IP_NOTIFY.getBool(True) is True:
-                ip = request.GET.get('ip', ip)
-
-            if ip is not None and hostname is not None:
-                us = UserService.objects.get(uuid=processUuid(idUserService))
-                us.setConnectionSource(ip, hostname)
-            else:
-                return HttpResponse('Invalid request!', 'text/plain')
-        elif notification == "log":
-            message = request.GET.get('message', None)
-            level = request.GET.get('level', None)
-            if message is not None and level is not None:
-                us = UserService.objects.get(uuid=processUuid(idUserService))
-                log.doLog(us, level, message, log.TRANSPORT)
-            else:
-                return HttpResponse('Invalid request!', 'text/plain')
-    except Exception as e:
-        logger.exception("Exception")
-        return errors.errorView(request, e)
-    return HttpResponse('ok', content_type='text/plain')
->>>>>>> df498dd5
 
 
 @cache_page(3600, key_prefix='img')
