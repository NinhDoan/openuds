# -*- coding: utf-8 -*-
#
# Copyright (c) 2012-2019 Virtual Cable S.L.
# All rights reserved.
#
# Redistribution and use in source and binary forms, with or without modification,
# are permitted provided that the following conditions are met:
#
#    * Redistributions of source code must retain the above copyright notice,
#      this list of conditions and the following disclaimer.
#    * Redistributions in binary form must reproduce the above copyright notice,
#      this list of conditions and the following disclaimer in the documentation
#      and/or other materials provided with the distribution.
#    * Neither the name of Virtual Cable S.L. nor the names of its contributors
#      may be used to endorse or promote products derived from this software
#      without specific prior written permission.
#
# THIS SOFTWARE IS PROVIDED BY THE COPYRIGHT HOLDERS AND CONTRIBUTORS "AS IS"
# AND ANY EXPRESS OR IMPLIED WARRANTIES, INCLUDING, BUT NOT LIMITED TO, THE
# IMPLIED WARRANTIES OF MERCHANTABILITY AND FITNESS FOR A PARTICULAR PURPOSE ARE
# DISCLAIMED. IN NO EVENT SHALL THE COPYRIGHT HOLDER OR CONTRIBUTORS BE LIABLE
# FOR ANY DIRECT, INDIRECT, INCIDENTAL, SPECIAL, EXEMPLARY, OR CONSEQUENTIAL
# DAMAGES (INCLUDING, BUT NOT LIMITED TO, PROCUREMENT OF SUBSTITUTE GOODS OR
# SERVICES; LOSS OF USE, DATA, OR PROFITS; OR BUSINESS INTERRUPTION) HOWEVER
# CAUSED AND ON ANY THEORY OF LIABILITY, WHETHER IN CONTRACT, STRICT LIABILITY,
# OR TORT (INCLUDING NEGLIGENCE OR OTHERWISE) ARISING IN ANY WAY OUT OF THE USE
# OF THIS SOFTWARE, EVEN IF ADVISED OF THE POSSIBILITY OF SUCH DAMAGE.
"""
@author: Adolfo Gómez, dkmaster at dkmon dot com
"""
import logging
import typing

from django.urls import reverse
from django.db.models import Q
from django.http import HttpRequest, HttpResponse, HttpResponseRedirect
from django.utils.translation import gettext as _
from django.views.decorators.cache import never_cache
from django.views.decorators.csrf import csrf_exempt

import uds.web.util.errors as errors
from uds.core import auths
from uds.core.auths.auth import (
    webLogin,
    webLogout,
    authenticateViaCallback,
    authLogLogin,
    getUDSCookie,
)
from uds.core.managers import userServiceManager, cryptoManager
from uds.core.services.exceptions import ServiceNotReadyError
from uds.core.util import os_detector as OsDetector
from uds.core.util import html
from uds.core.util.state import State
from uds.core.util.model import processUuid
from uds.models import Authenticator, ServicePool
from uds.models import TicketStore

if typing.TYPE_CHECKING:
    from uds.core.util.request import ExtendedHttpRequestWithUser

logger = logging.getLogger(__name__)

# The callback is now a two stage, so we can use cookies samesite policy to "Lax"
# 1.- First stage:  SESSION COOKIE IS NOT PRESSENT HERE
#       * gets all parameters of callback and stores it in a ticket.
#       * Redirectos to stage2, with ticket id parameter
# 2.- Second Stage:  SESSION COOKIE IS PRESENT!!
#       * Recovers parameters from first stage
#       * Process real callback


@csrf_exempt
def authCallback(request: HttpRequest, authName: str) -> HttpResponse:
    """
    This url is provided so external SSO authenticators can get an url for
    redirecting back the users.

    This will invoke authCallback of the requested idAuth and, if this represents
    an authenticator that has an authCallback
    """
    try:
        authenticator = Authenticator.objects.filter(Q(name=authName) | Q(small_name=authName)).order_by('priority').first()
        if not authenticator:
            raise Exception('Authenticator not found')

        params = {
            'https': request.is_secure(),
            'http_host': request.META['HTTP_HOST'],
            'path_info': request.META['PATH_INFO'],
            'server_port': request.META['SERVER_PORT'],
            'get_data': request.GET.copy(),
            'post_data': request.POST.copy(),
            'query_string': request.META['QUERY_STRING'],
        }

        logger.debug(
            'Auth callback for %s with params %s', authenticator, params.keys()
        )

        ticket = TicketStore.create({'params': params, 'auth': authenticator.uuid})
        return HttpResponseRedirect(reverse('page.auth.callback_stage2', args=[ticket]))
    except Exception as e:
        # No authenticator found...
        return errors.exceptionView(request, e)


def authCallback_stage2(
    request: 'ExtendedHttpRequestWithUser', ticketId: str
) -> HttpResponse:
    try:
        ticket = TicketStore.get(ticketId)
        params: typing.Dict[str, typing.Any] = ticket['params'].copy()
        auth_uuid: str = ticket['auth']
        authenticator = Authenticator.objects.get(uuid=auth_uuid)

        result = authenticateViaCallback(authenticator, params, request)

        os = OsDetector.getOsFromUA(request.META['HTTP_USER_AGENT'])

        if result.url:
            raise auths.exceptions.Redirect(result.url)

        if result.user is None:
            authLogLogin(
                request, authenticator, '{0}'.format(params), 'Invalid at auth callback'
            )
            raise auths.exceptions.InvalidUserException()

        # Default response
        response = HttpResponseRedirect(reverse('page.index'))

<<<<<<< HEAD
        webLogin(request, response, result.user, '')  # Password is unavailable in this case
=======
        webLogin(request, response, user, '')  # Password is unavailable for federated auth

>>>>>>> 77e021a3
        request.session['OS'] = os
        # Now we render an intermediate page, so we get Java support from user
        # It will only detect java, and them redirect to Java

        # If MFA is provided, we need to redirect to MFA page
        request.authorized = True
        if authenticator.getType().providesMfa() and authenticator.mfa:
            authInstance = authenticator.getInstance()
            if authInstance.mfaIdentifier(user.name):
                request.authorized = False   # We can ask for MFA so first disauthorize user
                response = HttpResponseRedirect(
                    reverse('page.mfa')
                )

        return response
    except auths.exceptions.Redirect as e:
        return HttpResponseRedirect(
            request.build_absolute_uri(str(e)) if e.args and e.args[0] else '/'
        )
    except auths.exceptions.Logout as e:
        return webLogout(
            request,
            request.build_absolute_uri(str(e)) if e.args and e.args[0] else None,
        )
    except Exception as e:
        logger.exception('authCallback')
        return errors.exceptionView(request, e)


@csrf_exempt
def authInfo(request: 'HttpRequest', authName: str) -> HttpResponse:
    """
    This url is provided so authenticators can provide info (such as SAML metadata)

    This will invoke getInfo on requested authName. The search of the authenticator is done
    by name, so it's easier to access from external sources
    """
    try:
        logger.debug('Getting info for %s', authName)
        authenticator = Authenticator.objects.get(name=authName)
        authInstance = authenticator.getInstance()
        if typing.cast(typing.Any, authInstance.getInfo) == auths.Authenticator.getInfo:
            raise Exception()  # This authenticator do not provides info

        info = authInstance.getInfo(request.GET)

        if info is None:
            raise Exception()  # This auth do not provides info

        infoContent = info[0]
        infoType = info[1] or 'text/html'

        return HttpResponse(infoContent, content_type=infoType)
    except Exception:
        logger.exception('got')
        return HttpResponse(_('Authenticator does not provide information'))


# Gets the javascript from the custom authtenticator
@never_cache
def customAuth(request: 'HttpRequest', idAuth: str) -> HttpResponse:
    res = ''
    try:
        try:
            auth = Authenticator.objects.get(uuid=processUuid(idAuth))
        except Authenticator.DoesNotExist:
            auth = Authenticator.objects.get(pk=idAuth)
        res = auth.getInstance().getJavascript(request)
        if not res:
            res = ''
    except Exception:
        logger.exception('customAuth')
        res = 'error'
    return HttpResponse(res, content_type='text/javascript')


@never_cache
def ticketAuth(
    request: 'ExtendedHttpRequestWithUser', ticketId: str
) -> HttpResponse:  # pylint: disable=too-many-locals,too-many-branches,too-many-statements
    """
    Used to authenticate an user via a ticket
    """
    try:
        data = TicketStore.get(ticketId, invalidate=True)

        try:
            # Extract ticket.data from ticket.data storage, and remove it if success
            username = data['username']
            groups = data['groups']
            auth = data['auth']
            realname = data['realname']
            poolUuid = data['servicePool']
            password = cryptoManager().decrypt(data['password'])
        except Exception:
            logger.error('Ticket stored is not valid')
            raise auths.exceptions.InvalidUserException()

        auth = Authenticator.objects.get(uuid=auth)
        # If user does not exists in DB, create it right now
        # Add user to groups, if they exists...
        grps: typing.List = []
        for g in groups:
            try:
                grps.append(auth.groups.get(uuid=g))
            except Exception:
                logger.debug('Group list has changed since ticket assignment')

        if not grps:
            logger.error('Ticket has no valid groups')
            raise Exception('Invalid ticket authentication')

        usr = auth.getOrCreateUser(username, realname)
        if (
            usr is None or State.isActive(usr.state) is False
        ):  # If user is inactive, raise an exception
            raise auths.exceptions.InvalidUserException()

        # Add groups to user (replace existing groups)
        usr.groups.set(grps)  # type: ignore

        # Force cookie generation
        webLogin(request, None, usr, password)

        request.user = usr  # Temporarily store this user as "authenticated" user, next requests will be done using session
        request.authorized = True  # User is authorized
        request.session['ticket'] = '1'  # Store that user access is done using ticket

        # Transport must always be automatic for ticket authentication

        logger.debug("Service & transport: %s", poolUuid)

        # Check if servicePool is part of the ticket
        if poolUuid:
            # Request service, with transport = None so it is automatic
            res = userServiceManager().getService(
                request.user, request.os, request.ip, poolUuid, None, False
            )
            _, userService, _, transport, _ = res

            transportInstance = transport.getInstance()
            if transportInstance.ownLink is True:
                link = reverse(
                    'TransportOwnLink', args=('A' + userService.uuid, transport.uuid)
                )
            else:
                link = html.udsAccessLink(
                    request, 'A' + userService.uuid, transport.uuid
                )

            request.session['launch'] = link
            response = HttpResponseRedirect(reverse('page.ticket.launcher'))
        else:
            response = HttpResponseRedirect(reverse('page.index'))

        # Now ensure uds cookie is at response
        getUDSCookie(request, response, True)
        return response
    except ServiceNotReadyError as e:
        return errors.errorView(request, errors.SERVICE_NOT_READY)
    except TicketStore.InvalidTicket:
        return errors.errorView(request, errors.RELOAD_NOT_SUPPORTED)
    except Authenticator.DoesNotExist:
        logger.error('Ticket has an non existing authenticator')
        return errors.errorView(request, errors.ACCESS_DENIED)
    except ServicePool.DoesNotExist:  # type: ignore  # DoesNotExist is different for each model
        logger.error('Ticket has an invalid Service Pool')
        return errors.errorView(request, errors.SERVICE_NOT_FOUND)
    except Exception as e:
        logger.exception('Exception')
        return errors.exceptionView(request, e)<|MERGE_RESOLUTION|>--- conflicted
+++ resolved
@@ -127,15 +127,9 @@
             )
             raise auths.exceptions.InvalidUserException()
 
-        # Default response
         response = HttpResponseRedirect(reverse('page.index'))
 
-<<<<<<< HEAD
         webLogin(request, response, result.user, '')  # Password is unavailable in this case
-=======
-        webLogin(request, response, user, '')  # Password is unavailable for federated auth
-
->>>>>>> 77e021a3
         request.session['OS'] = os
         # Now we render an intermediate page, so we get Java support from user
         # It will only detect java, and them redirect to Java
