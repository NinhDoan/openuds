# -*- coding: utf-8 -*-
#
# Copyright (c) 2012 Virtual Cable S.L.
# All rights reserved.
#
# Redistribution and use in source and binary forms, with or without modification,
# are permitted provided that the following conditions are met:
#
#    * Redistributions of source code must retain the above copyright notice,
#      this list of conditions and the following disclaimer.
#    * Redistributions in binary form must reproduce the above copyright notice,
#      this list of conditions and the following disclaimer in the documentation
#      and/or other materials provided with the distribution.
#    * Neither the name of Virtual Cable S.L. nor the names of its contributors
#      may be used to endorse or promote products derived from this software
#      without specific prior written permission.
#
# THIS SOFTWARE IS PROVIDED BY THE COPYRIGHT HOLDERS AND CONTRIBUTORS "AS IS"
# AND ANY EXPRESS OR IMPLIED WARRANTIES, INCLUDING, BUT NOT LIMITED TO, THE
# IMPLIED WARRANTIES OF MERCHANTABILITY AND FITNESS FOR A PARTICULAR PURPOSE ARE
# DISCLAIMED. IN NO EVENT SHALL THE COPYRIGHT HOLDER OR CONTRIBUTORS BE LIABLE
# FOR ANY DIRECT, INDIRECT, INCIDENTAL, SPECIAL, EXEMPLARY, OR CONSEQUENTIAL
# DAMAGES (INCLUDING, BUT NOT LIMITED TO, PROCUREMENT OF SUBSTITUTE GOODS OR
# SERVICES; LOSS OF USE, DATA, OR PROFITS; OR BUSINESS INTERRUPTION) HOWEVER
# CAUSED AND ON ANY THEORY OF LIABILITY, WHETHER IN CONTRACT, STRICT LIABILITY,
# OR TORT (INCLUDING NEGLIGENCE OR OTHERWISE) ARISING IN ANY WAY OUT OF THE USE
# OF THIS SOFTWARE, EVEN IF ADVISED OF THE POSSIBILITY OF SUCH DAMAGE.
"""
@author: Adolfo Gómez, dkmaster at dkmon dot com
"""
from __future__ import unicode_literals

import logging

from django.urls import reverse
from django.http import HttpResponse, HttpResponseRedirect, HttpResponsePermanentRedirect
from django.shortcuts import render
from django.utils.translation import ugettext as _
from django.views.decorators.cache import never_cache
from django.views.decorators.csrf import csrf_exempt

import uds.web.errors as errors
from uds.core.auths.Exceptions import InvalidUserException
from uds.core.auths.auth import webLogin, webLogout, authenticateViaCallback, authLogLogin, getUDSCookie
from uds.core.managers import userServiceManager
from uds.core.services.Exceptions import InvalidServiceException, ServiceNotReadyError
from uds.core.ui import theme
from uds.core.util import OsDetector
from uds.core.util import html
from uds.core.util.State import State
from uds.models import Authenticator, DeployedService
from uds.models import TicketStore

logger = logging.getLogger(__name__)

<<<<<<< HEAD
__updated__ = '2018-02-12'
=======
__updated__ = '2018-06-27'
>>>>>>> f333f2f7


@csrf_exempt
def authCallback(request, authName):
    """
    This url is provided so external SSO authenticators can get an url for
    redirecting back the users.

    This will invoke authCallback of the requested idAuth and, if this represents
    an authenticator that has an authCallback
    """
    from uds.core import auths
    try:
        authenticator = Authenticator.objects.get(name=authName)
        params = request.GET.copy()
        params.update(request.POST)
        logger.debug('Request session:%s -> %s, %s', request.ip, request.session.keys(), request.session.session_key)

        params['_request'] = request
        # params['_session'] = request.session
        # params['_user'] = request.user

        logger.debug('Auth callback for {0} with params {1}'.format(authenticator, params.keys()))

        user = authenticateViaCallback(authenticator, params)

        os = OsDetector.getOsFromUA(request.META['HTTP_USER_AGENT'])

        if user is None:
            authLogLogin(request, authenticator, '{0}'.format(params), 'Invalid at auth callback')
            raise auths.Exceptions.InvalidUserException()

        response = HttpResponseRedirect(reverse('Index'))

        webLogin(request, response, user, '')  # Password is unavailable in this case
        request.session['OS'] = os
        # Now we render an intermediate page, so we get Java support from user
        # It will only detect java, and them redirect to Java

        return response
    except auths.Exceptions.Redirect as e:
        return HttpResponseRedirect(request.build_absolute_uri(str(e)))
    except auths.Exceptions.Logout as e:
        return webLogout(request, request.build_absolute_uri(str(e)))
    except Exception as e:
        logger.exception('authCallback')
        return errors.exceptionView(request, e)

    # Will never reach this
    raise RuntimeError('Unreachable point reached!!!')


@csrf_exempt
def authInfo(request, authName):
    """
    This url is provided so authenticators can provide info (such as SAML metadata)

    This will invoke getInfo on requested authName. The search of the authenticator is done
    by name, so it's easier to access from external sources
    """
    from uds.core import auths
    try:
        authenticator = Authenticator.objects.get(name=authName)
        authInstance = authenticator.getInstance()
        if authInstance.getInfo == auths.Authenticator.getInfo:
            raise Exception()  # This authenticator do not provides info

        params = request.GET.copy()
        params['_request'] = request

        info = authInstance.getInfo(params)

        if info is None:
            raise Exception()  # This auth do not provides info

        if type(info) is list or type(info) is tuple:
            return HttpResponse(info[0], content_type=info[1])

        return HttpResponse(info)
    except Exception:
        return HttpResponse(_('Authenticator does not provide information'))


@never_cache
def ticketAuth(request, ticketId):
    """
    Used to authenticate an user via a ticket
    """
    try:
        data = TicketStore.get(ticketId, invalidate=True)

        try:
            # Extract ticket.data from ticket.data storage, and remove it if success
            username = data['username']
            groups = data['groups']
            auth = data['auth']
            realname = data['realname']
            servicePool = data['servicePool']
            password = data['password']
            transport = data['transport']
        except Exception:
            logger.error('Ticket stored is not valid')
            raise InvalidUserException()

        auth = Authenticator.objects.get(uuid=auth)
        # If user does not exists in DB, create it right now
        # Add user to groups, if they exists...
        grps = []
        for g in groups:
            try:
                grps.append(auth.groups.get(uuid=g))
            except Exception:
                logger.debug('Group list has changed since ticket assignment')

        if len(grps) == 0:
            logger.error('Ticket has no valid groups')
            raise Exception('Invalid ticket authentication')

        usr = auth.getOrCreateUser(username, realname)
        if usr is None or State.isActive(usr.state) is False:  # If user is inactive, raise an exception
            raise InvalidUserException()

        # Add groups to user (replace existing groups)
        usr.groups.set(grps)

        # Force cookie generation
        webLogin(request, None, usr, password)

        request.user = usr  # Temporarily store this user as "authenticated" user, next requests will be done using session
        request.session['ticket'] = '1'  # Store that user access is done using ticket

        logger.debug("Service & transport: {}, {}".format(servicePool, transport))
        for v in DeployedService.objects.all():
            logger.debug("{} {}".format(v.uuid, v.name))

        # Check if servicePool is part of the ticket
        if servicePool is not None:
            # If service pool is in there, also is transport
            res = userServiceManager().getService(request.user, request.ip, 'F' + servicePool, transport, False)
            _x, userService, _x, transport, _x = res

            transportInstance = transport.getInstance()
            if transportInstance.ownLink is True:
                link = reverse('TransportOwnLink', args=('A' + userService.uuid, transport.uuid))
            else:
                link = html.udsAccessLink(request, 'A' + userService.uuid, transport.uuid)

            response = render(
                request,
                theme.template('simpleLauncher.html'),
                {
                    'link': link
                }
            )
        else:
            response = HttpResponsePermanentRedirect(reverse('uds.web.views.index'))

        # Now ensure uds cookie is at response
        getUDSCookie(request, response, True)
        return response
    except ServiceNotReadyError as e:
        return render(
            request,
            theme.template('service_not_ready.html'),
            {
                'fromLauncher': True,
                'code': e.code
            }
        )

    except TicketStore.InvalidTicket:
        return render(
            request,
            theme.template('simpleLauncherAlreadyLaunched.html')
        )
    except Authenticator.DoesNotExist:
        logger.error('Ticket has an non existing authenticator')
        return errors.exceptionView(request, InvalidUserException())
    except DeployedService.DoesNotExist:
        logger.error('Ticket has an invalid Service Pool')
        return errors.exceptionView(request, InvalidServiceException())
    except Exception as e:
        logger.exception('Exception')
        return errors.exceptionView(request, e)<|MERGE_RESOLUTION|>--- conflicted
+++ resolved
@@ -53,11 +53,7 @@
 
 logger = logging.getLogger(__name__)
 
-<<<<<<< HEAD
-__updated__ = '2018-02-12'
-=======
 __updated__ = '2018-06-27'
->>>>>>> f333f2f7
 
 
 @csrf_exempt
