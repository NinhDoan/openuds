# -*- coding: utf-8 -*-
#
# Copyright (c) 2012-2018 Virtual Cable S.L.
# All rights reserved.
#
# Redistribution and use in source and binary forms, with or without modification,
# are permitted provided that the following conditions are met:
#
#    * Redistributions of source code must retain the above copyright notice,
#      this list of conditions and the following disclaimer.
#    * Redistributions in binary form must reproduce the above copyright notice,
#      this list of conditions and the following disclaimer in the documentation
#      and/or other materials provided with the distribution.
#    * Neither the name of Virtual Cable S.L. nor the names of its contributors
#      may be used to endorse or promote products derived from this software
#      without specific prior written permission.
#
# THIS SOFTWARE IS PROVIDED BY THE COPYRIGHT HOLDERS AND CONTRIBUTORS "AS IS"
# AND ANY EXPRESS OR IMPLIED WARRANTIES, INCLUDING, BUT NOT LIMITED TO, THE
# IMPLIED WARRANTIES OF MERCHANTABILITY AND FITNESS FOR A PARTICULAR PURPOSE ARE
# DISCLAIMED. IN NO EVENT SHALL THE COPYRIGHT HOLDER OR CONTRIBUTORS BE LIABLE
# FOR ANY DIRECT, INDIRECT, INCIDENTAL, SPECIAL, EXEMPLARY, OR CONSEQUENTIAL
# DAMAGES (INCLUDING, BUT NOT LIMITED TO, PROCUREMENT OF SUBSTITUTE GOODS OR
# SERVICES; LOSS OF USE, DATA, OR PROFITS; OR BUSINESS INTERRUPTION) HOWEVER
# CAUSED AND ON ANY THEORY OF LIABILITY, WHETHER IN CONTRACT, STRICT LIABILITY,
# OR TORT (INCLUDING NEGLIGENCE OR OTHERWISE) ARISING IN ANY WAY OUT OF THE USE
# OF THIS SOFTWARE, EVEN IF ADVISED OF THE POSSIBILITY OF SUCH DAMAGE.
"""
@author: Adolfo Gómez, dkmaster at dkmon dot com
"""

from django.http import HttpResponse, HttpResponseRedirect
from django.shortcuts import render
from django.urls import reverse
from django.utils.translation import ugettext

from uds.core.auths.auth import webLogin, authenticate, authLogLogin, authLogLogout, getUDSCookie, webLoginRequired, webLogout
from uds.models import Authenticator
from uds.web.forms.LoginForm import LoginForm
from uds.core.util.Config import GlobalConfig
from uds.core.util.Cache import Cache
from uds.core.util import OsDetector
from uds.core.util.model import processUuid

from uds.core.ui import theme
from uds.core import VERSION

import uds.web.errors as errors
import logging

logger = logging.getLogger(__name__)
<<<<<<< HEAD
__updated__ = '2018-05-14'
=======
__updated__ = '2018-06-27'
>>>>>>> f333f2f7


# Allow cross-domain login
# @csrf_exempt
def login(request, tag=None):
    """
    View responsible of logging in an user
    :param request:  http request
    :param tag: tag of login auth
    """
    # request.session.set_expiry(GlobalConfig.USER_SESSION_LENGTH.getInt())

    host = request.META.get('HTTP_HOST') or request.META.get('SERVER_NAME') or 'auth_host'  # Last one is a placeholder in case we can't locate host name

    # Get Authenticators limitation
    logger.debug('Host: {0}'.format(host))
    if GlobalConfig.DISALLOW_GLOBAL_LOGIN.getBool(False) is True:
        if tag is None:
            try:
                Authenticator.objects.get(small_name=host)
                tag = host
            except Exception:
                try:
                    tag = Authenticator.objects.order_by('priority')[0].small_name
                except Exception:  # There is no authenticators yet, simply allow global login to nowhere.. :-)
                    tag = None

    logger.debug('Tag: {0}'.format(tag))

    if request.method == 'POST':
        if 'uds' not in request.COOKIES:
            logger.debug('Request does not have uds cookie')
            return errors.errorView(request, errors.COOKIES_NEEDED)  # We need cookies to keep session data
<<<<<<< HEAD
        request.session.cycle_key()

        # Get data from form
=======
>>>>>>> f333f2f7
        form = LoginForm(request.POST, tag=tag)
        if form.is_valid():
            os = request.os
            try:
                authenticator = Authenticator.objects.get(uuid=processUuid(form.cleaned_data['authenticator']))
            except Exception:
                authenticator = Authenticator()
            userName = form.cleaned_data['user']
            if GlobalConfig.LOWERCASE_USERNAME.getBool(True) is True:
                userName = userName.lower()

            cache = Cache('auth')
            cacheKey = str(authenticator.id) + userName
            tries = cache.get(cacheKey)
            if tries is None:
                tries = 0
            if authenticator.getInstance().blockUserOnLoginFailures is True and tries >= GlobalConfig.MAX_LOGIN_TRIES.getInt():
                form.add_error(None, 'Too many authentication errors. User temporarily  blocked.')
                authLogLogin(request, authenticator, userName, 'Temporarily blocked')
            else:
                password = form.cleaned_data['password']
                user = None
                if password == '':
                    password = 'axd56adhg466jasd6q8sadñ€sáé--v'
                user = authenticate(userName, password, authenticator)
                logger.debug('User: {}'.format(user))

                if user is None:
                    logger.debug("Invalid credentials for user {0}".format(userName))
                    tries += 1
                    cache.put(cacheKey, tries, GlobalConfig.LOGIN_BLOCK.getInt())
                    form.add_error(None, ugettext('Invalid credentials'))
                    authLogLogin(request, authenticator, userName, 'Invalid credentials')
                else:
                    request.session.cycle_key()

                    logger.debug('User {} has logged in'.format(userName))
                    cache.remove(cacheKey)  # Valid login, remove cached tries
                    response = HttpResponseRedirect(reverse('uds.web.views.index'))
                    webLogin(request, response, user, form.cleaned_data['password'])
                    # Add the "java supported" flag to session
                    request.session['OS'] = os
                    if form.cleaned_data['logouturl'] != '':
                        logger.debug('The logoout url will be {}'.format(form.cleaned_data['logouturl']))
                        request.session['logouturl'] = form.cleaned_data['logouturl']
                    authLogLogin(request, authenticator, user.name)
                    return response
        else:
            logger.info('Invalid form received')
    else:
        form = LoginForm(tag=tag)

    response = render(request,
        theme.template('login.html'),
        {
            'form': form,
            'authenticators': Authenticator.getByTag(tag),
            'customHtml': GlobalConfig.CUSTOM_HTML_LOGIN.get(True),
            'version': VERSION

        }
    )

    getUDSCookie(request, response)

    return response


# Gets the html from the custom authtenticator
def customAuth(request, idAuth):
    res = ''
    try:
        try:
            auth = Authenticator.objects.get(uuid=processUuid(idAuth))
        except Authenticator.DoesNotExist:
            auth = Authenticator.objects.get(pk=idAuth)
        res = auth.getInstance().getHtml(request)
        if res is None:
            res = ''
    except Exception:
        logger.exception('customAuth')
        res = 'error'
    return HttpResponse(res, content_type='text/html')

# Gets the list of authenticators


@webLoginRequired(admin=False)
def logout(request):
    authLogLogout(request)
    logoutUrl = request.user.logout()
    if logoutUrl is None:
        logoutUrl = request.session.get('logouturl', None)
    return webLogout(request, logoutUrl)<|MERGE_RESOLUTION|>--- conflicted
+++ resolved
@@ -49,11 +49,7 @@
 import logging
 
 logger = logging.getLogger(__name__)
-<<<<<<< HEAD
-__updated__ = '2018-05-14'
-=======
 __updated__ = '2018-06-27'
->>>>>>> f333f2f7
 
 
 # Allow cross-domain login
@@ -83,16 +79,11 @@
 
     logger.debug('Tag: {0}'.format(tag))
 
+    logger.debug(request.method)
     if request.method == 'POST':
         if 'uds' not in request.COOKIES:
             logger.debug('Request does not have uds cookie')
             return errors.errorView(request, errors.COOKIES_NEEDED)  # We need cookies to keep session data
-<<<<<<< HEAD
-        request.session.cycle_key()
-
-        # Get data from form
-=======
->>>>>>> f333f2f7
         form = LoginForm(request.POST, tag=tag)
         if form.is_valid():
             os = request.os
