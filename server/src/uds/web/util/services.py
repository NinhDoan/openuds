# -*- coding: utf-8 -*-
#
# Copyright (c) 2012-2021 Virtual Cable S.L.U.
# All rights reserved.
#
# Redistribution and use in source and binary forms, with or without modification,
# are permitted provided that the following conditions are met:
#
#    * Redistributions of source code must retain the above copyright notice,
#      this list of conditions and the following disclaimer.
#    * Redistributions in binary form must reproduce the above copyright notice,
#      this list of conditions and the following disclaimer in the documentation
#      and/or other materials provided with the distribution.
#    * Neither the name of Virtual Cable S.L.U. nor the names of its contributors
#      may be used to endorse or promote products derived from this software
#      without specific prior written permission.
#
# THIS SOFTWARE IS PROVIDED BY THE COPYRIGHT HOLDERS AND CONTRIBUTORS "AS IS"
# AND ANY EXPRESS OR IMPLIED WARRANTIES, INCLUDING, BUT NOT LIMITED TO, THE
# IMPLIED WARRANTIES OF MERCHANTABILITY AND FITNESS FOR A PARTICULAR PURPOSE ARE
# DISCLAIMED. IN NO EVENT SHALL THE COPYRIGHT HOLDER OR CONTRIBUTORS BE LIABLE
# FOR ANY DIRECT, INDIRECT, INCIDENTAL, SPECIAL, EXEMPLARY, OR CONSEQUENTIAL
# DAMAGES (INCLUDING, BUT NOT LIMITED TO, PROCUREMENT OF SUBSTITUTE GOODS OR
# SERVICES; LOSS OF USE, DATA, OR PROFITS; OR BUSINESS INTERRUPTION) HOWEVER
# CAUSED AND ON ANY THEORY OF LIABILITY, WHETHER IN CONTRACT, STRICT LIABILITY,
# OR TORT (INCLUDING NEGLIGENCE OR OTHERWISE) ARISING IN ANY WAY OUT OF THE USE
# OF THIS SOFTWARE, EVEN IF ADVISED OF THE POSSIBILITY OF SUCH DAMAGE.
'''
@author: Adolfo Gómez, dkmaster at dkmon dot com
'''
import json
import logging
import typing

from django.utils.translation import ugettext
from django.utils import formats
from django.urls import reverse

<<<<<<< HEAD
from uds.models import (
    ServicePool,
    Transport,
    Network,
    ServicePoolGroup,
    MetaPool,
    getSqlDatetime,
)
=======

from uds.models import ServicePool, Transport, Network, ServicePoolGroup, MetaPool, getSqlDatetime, TicketStore
>>>>>>> e9206283
from uds.core.util.config import GlobalConfig
from uds.core.services.exceptions import ServiceNotReadyError, MaxServicesReachedError, ServiceAccessDeniedByCalendar
from uds.core.auths.auth import webPassword
from uds.web.util import errors
from uds.core.util import html

<<<<<<< HEAD
# Not imported at runtime, just for type checking
if typing.TYPE_CHECKING:
    from uds.core.util.request import ExtendedHttpRequestWithUser
=======
from uds.core.managers import userServiceManager, cryptoManager

# Not imported at runtime, just for type checking
if typing.TYPE_CHECKING:
    from django.http import HttpRequest, HttpResponse
>>>>>>> e9206283


logger = logging.getLogger(__name__)


def getServicesData(
    request: 'ExtendedHttpRequestWithUser',
) -> typing.Dict[
    str, typing.Any
]:  # pylint: disable=too-many-locals, too-many-branches, too-many-statements
    """Obtains the service data dictionary will all available services for this request

    Arguments:
        request {ExtendedHttpRequest} -- request from where to xtract credentials

    Returns:
        typing.Dict[str, typing.Any] --  Keys has this:
            'services': services,
            'ip': request.ip,
            'nets': nets,
            'transports': validTrans,
            'autorun': autorun

    """
    # We look for services for this authenticator groups. User is logged in in just 1 authenticator, so his groups must coincide with those assigned to ds
    groups = list(request.user.getGroups())
    availServicePools = list(
        ServicePool.getDeployedServicesForGroups(groups, request.user)
    )  # Pass in user to get "number_assigned" to optimize
    availMetaPools = list(
        MetaPool.getForGroups(groups, request.user)
    )  # Pass in user to get "number_assigned" to optimize
    now = getSqlDatetime()

    # Information for administrators
    nets = ''
    validTrans = ''

    osName = request.os['OS']
    logger.debug('OS: %s', osName)

    if request.user.isStaff():
        nets = ','.join([n.name for n in Network.networksFor(request.ip)])
        tt = []
        t: Transport
        for t in Transport.objects.all().prefetch_related('networks'):
            if t.validForIp(request.ip):
                tt.append(t.name)
        validTrans = ','.join(tt)

    logger.debug('Checking meta pools: %s', availMetaPools)
    services = []

    # Metapool helpers
    def transportIterator(member) -> typing.Iterable[Transport]:
        for t in member.pool.transports.all().order_by('priority'):
            typeTrans = t.getType()
            if (
                typeTrans
                and t.validForIp(request.ip)
                and typeTrans.supportsOs(osName)
                and t.validForOs(osName)
            ):
                yield t

    def buildMetaTransports(
        transports: typing.Iterable[Transport],
        isLabel: bool,
    ) -> typing.List[typing.Mapping[str, typing.Any]]:
        idd = lambda i: i.uuid if not isLabel else 'LABEL:' + i.label
        return [
            {
                'id': idd(i),
                'name': i.name,
                'link': html.udsAccessLink(request, 'M' + meta.uuid, idd(i)),
                'priority': 0,
            }
            for i in transports
        ]

    # Preload all assigned user services for this user
    # Add meta pools data first
    for meta in availMetaPools:
        # Check that we have access to at least one transport on some of its children
        metaTransports: typing.List[typing.Mapping[str, typing.Any]] = []
        in_use = meta.number_in_use > 0  # type: ignore # anotated value

        inAll: typing.Optional[typing.Set[str]] = None
        tmpSet: typing.Set[str]
        if (
            meta.transport_grouping == MetaPool.COMMON_TRANSPORT_SELECT
        ):  # If meta.use_common_transports
            # only keep transports that are in ALL members
            for member in meta.members.all().order_by('priority'):
                tmpSet = set()
                # if first pool, get all its transports and check that are valid
                for t in transportIterator(member):
                    if inAll is None:
                        tmpSet.add(t.uuid)
                    elif t.uuid in inAll:  # For subsequent, reduce...
                        tmpSet.add(t.uuid)

                inAll = tmpSet
            # tmpSet has ALL common transports
            metaTransports = buildMetaTransports(
                Transport.objects.filter(uuid__in=inAll or []),
                isLabel=False
            )
        elif meta.transport_grouping == MetaPool.LABEL_TRANSPORT_SELECT:
            ltrans: typing.MutableMapping[str, Transport] = {}
            for member in meta.members.all().order_by('priority'):
                tmpSet = set()
                # if first pool, get all its transports and check that are valid
                for t in transportIterator(member):
                    if not t.label:
                        continue
                    if t.label not in ltrans or ltrans[t.label].priority > t.priority:
                        ltrans[t.label] = t
                    if inAll is None:
                        tmpSet.add(t.label)
                    elif t.label in inAll:  # For subsequent, reduce...
                        tmpSet.add(t.label)

                inAll = tmpSet
            # tmpSet has ALL common transports
            metaTransports = buildMetaTransports(
                (v for k, v in ltrans.items() if k in (inAll or set())),
                isLabel=True
            )
        else:
            for member in meta.members.all():
                # if pool.isInMaintenance():
                #    continue
                for t in member.pool.transports.all():
                    typeTrans = t.getType()
                    if (
                        typeTrans
                        and t.validForIp(request.ip)
                        and typeTrans.supportsOs(osName)
                        and t.validForOs(osName)
                    ):
                        metaTransports = [
                            {
                                'id': 'meta',
                                'name': 'meta',
                                'link': html.udsAccessLink(
                                    request, 'M' + meta.uuid, None
                                ),
                                'priority': 0,
                            }
                        ]
                        break

                # if not in_use and meta.number_in_use:  # Only look for assignation on possible used
                #     assignedUserService = userServiceManager().getExistingAssignationForUser(pool, request.user)
                #     if assignedUserService:
                #         in_use = assignedUserService.in_use

                # Stop when 1 usable pool is found (metaTransports is filled)
                if metaTransports:
                    break

        # If no usable pools, this is not visible
        if metaTransports:
            group = (
                meta.servicesPoolGroup.as_dict
                if meta.servicesPoolGroup
                else ServicePoolGroup.default().as_dict
            )

            services.append(
                {
                    'id': 'M' + meta.uuid,
                    'name': meta.name,
                    'visual_name': meta.visual_name,
                    'description': meta.comments,
                    'group': group,
                    'transports': metaTransports,
                    'imageId': meta.image and meta.image.uuid or 'x',
                    'show_transports': len(metaTransports) > 1,
                    'allow_users_remove': False,
                    'allow_users_reset': False,
                    'maintenance': meta.isInMaintenance(),
                    'not_accesible': not meta.isAccessAllowed(now),
                    'in_use': in_use,
                    'to_be_replaced': None,
                    'to_be_replaced_text': '',
                    'custom_calendar_text': meta.calendar_message,
                }
            )

    # Now generic user service
    for sPool in availServicePools:
        # Skip pools that are part of meta pools
        if sPool.owned_by_meta:
            continue

        use_percent = str(sPool.usage(sPool.usage_count)) + '%'  # type: ignore # anotated value
        use_count = str(sPool.usage_count)  # type: ignore # anotated value
        left_count = str(sPool.max_srvs - sPool.usage_count)  # type: ignore # anotated value

        trans: typing.List[typing.MutableMapping[str, typing.Any]] = []
        for t in sorted(
            sPool.transports.all(), key=lambda x: x.priority
        ):  # In memory sort, allows reuse prefetched and not too big array
            try:
                typeTrans = t.getType()
            except Exception:
                continue
            if (
                t.validForIp(request.ip)
                and typeTrans.supportsOs(osName)
                and t.validForOs(osName)
            ):
                if typeTrans.ownLink:
                    link = reverse('TransportOwnLink', args=('F' + sPool.uuid, t.uuid))
                else:
                    link = html.udsAccessLink(request, 'F' + sPool.uuid, t.uuid)
                trans.append(
                    {'id': t.uuid, 'name': t.name, 'link': link, 'priority': t.priority}
                )

        # If empty transports, do not include it on list
        if not trans:
            continue

        if sPool.image:
            imageId = sPool.image.uuid
        else:
            imageId = 'x'

        # Locate if user service has any already assigned user service for this. Use "pre cached" number of assignations in this pool to optimize
        in_use = typing.cast(typing.Any, sPool).number_in_use > 0
        # if svr.number_in_use:  # Anotated value got from getDeployedServicesForGroups(...). If 0, no assignation for this user
        #     ads = userServiceManager().getExistingAssignationForUser(svr, request.user)
        #     if ads:
        #         in_use = ads.in_use

        group = (
            sPool.servicesPoolGroup.as_dict
            if sPool.servicesPoolGroup
            else ServicePoolGroup.default().as_dict
        )

        # Only add toBeReplaced info in case we allow it. This will generate some "overload" on the services
        toBeReplaced = (
            sPool.toBeReplaced(request.user)
            if typing.cast(typing.Any, sPool).pubs_active > 0
            and GlobalConfig.NOTIFY_REMOVAL_BY_PUB.getBool(False)
            else None
        )
        # tbr = False
        if toBeReplaced:
            toBeReplaced = formats.date_format(toBeReplaced, 'SHORT_DATETIME_FORMAT')
            toBeReplacedTxt = ugettext(
                'This service is about to be replaced by a new version. Please, close the session before {} and save all your work to avoid loosing it.'
            ).format(toBeReplaced)
        else:
            toBeReplacedTxt = ''

        # Calculate max deployed
        maxDeployed = str(sPool.max_srvs)
        # if sPool.service.getType().usesCache is False:
        #    maxDeployed = sPool.service.getInstance().maxDeployed

        def datator(x) -> str:
            return (
                x.replace('{use}', use_percent)
                .replace('{total}', str(sPool.max_srvs))
                .replace('{usec}', use_count)
                .replace('{left}', left_count)
            )

        services.append(
            {
                'id': 'F' + sPool.uuid,
                'name': datator(sPool.name),
                'visual_name': datator(
                    sPool.visual_name.replace('{use}', use_percent).replace(
                        '{total}', maxDeployed
                    )
                ),
                'description': sPool.comments,
                'group': group,
                'transports': trans,
                'imageId': imageId,
                'show_transports': sPool.show_transports,
                'allow_users_remove': sPool.allow_users_remove,
                'allow_users_reset': sPool.allow_users_reset,
                'maintenance': sPool.isInMaintenance(),
                'not_accesible': not sPool.isAccessAllowed(now),
                'in_use': in_use,
                'to_be_replaced': toBeReplaced,
                'to_be_replaced_text': toBeReplacedTxt,
                'custom_calendar_text': sPool.calendar_message,
            }
        )

    # logger.debug('Services: %s', services)

    # Sort services and remove services with no transports...
    services = [
        s for s in sorted(services, key=lambda s: s['name'].upper()) if s['transports']
    ]

    autorun = False
    if (
        len(services) == 1
        and GlobalConfig.AUTORUN_SERVICE.getBool(False)
        and services[0]['transports']
    ):
        if request.session.get('autorunDone', '0') == '0':
            request.session['autorunDone'] = '1'
            autorun = True

    return {
        'services': services,
        'ip': request.ip,
        'nets': nets,
        'transports': validTrans,
<<<<<<< HEAD
        'autorun': autorun,
=======
        'autorun': autorun
    }

def enableService(request: 'HttpRequest', idService: str, idTransport: str) -> typing.Mapping[str, typing.Any]:
    # Maybe we could even protect this even more by limiting referer to own server /? (just a meditation..)
    logger.debug('idService: %s, idTransport: %s', idService, idTransport)
    url = ''
    error = ugettext('Service not ready. Please, try again in a while.')

    # If meta service, process and rebuild idService & idTransport

    try:
        res = userServiceManager().getService(request.user, request.os, request.ip, idService, idTransport, doTest=False)
        scrambler = cryptoManager().randomString(32)
        password = cryptoManager().symCrypt(webPassword(request), scrambler)

        userService, trans = res[1], res[3]

        typeTrans = trans.getType()

        error = ''  # No error

        if typeTrans.ownLink:
            url = reverse('TransportOwnLink', args=('A' + userService.uuid, trans.uuid))
        else:
            data = {
                'service': 'A' + userService.uuid,
                'transport': trans.uuid,
                'user': request.user.uuid,
                'password': password
            }

            ticket = TicketStore.create(data)
            url = html.udsLink(request, ticket, scrambler)
    except ServiceNotReadyError as e:
        logger.debug('Service not ready')
        # Not ready, show message and return to this page in a while
        # error += ' (code {0:04X})'.format(e.code)
        error = ugettext('Your service is being created, please, wait for a few seconds while we complete it.)') +  '({}%)'.format(int(e.code * 25))
    except MaxServicesReachedError:
        logger.info('Number of service reached MAX for service pool "%s"', idService)
        error = errors.errorString(errors.MAX_SERVICES_REACHED)
    except ServiceAccessDeniedByCalendar:
        logger.info('Access tried to a calendar limited access pool "%s"', idService)
        error = errors.errorString(errors.SERVICE_CALENDAR_DENIED)
    except Exception as e:
        logger.exception('Error')
        error = str(e)

    return {
        'url': str(url),
        'error': str(error)
>>>>>>> e9206283
    }<|MERGE_RESOLUTION|>--- conflicted
+++ resolved
@@ -28,7 +28,6 @@
 '''
 @author: Adolfo Gómez, dkmaster at dkmon dot com
 '''
-import json
 import logging
 import typing
 
@@ -36,7 +35,6 @@
 from django.utils import formats
 from django.urls import reverse
 
-<<<<<<< HEAD
 from uds.models import (
     ServicePool,
     Transport,
@@ -45,27 +43,14 @@
     MetaPool,
     getSqlDatetime,
 )
-=======
-
-from uds.models import ServicePool, Transport, Network, ServicePoolGroup, MetaPool, getSqlDatetime, TicketStore
->>>>>>> e9206283
 from uds.core.util.config import GlobalConfig
-from uds.core.services.exceptions import ServiceNotReadyError, MaxServicesReachedError, ServiceAccessDeniedByCalendar
-from uds.core.auths.auth import webPassword
-from uds.web.util import errors
 from uds.core.util import html
 
-<<<<<<< HEAD
+from uds.core.managers import userServiceManager
+
 # Not imported at runtime, just for type checking
 if typing.TYPE_CHECKING:
     from uds.core.util.request import ExtendedHttpRequestWithUser
-=======
-from uds.core.managers import userServiceManager, cryptoManager
-
-# Not imported at runtime, just for type checking
-if typing.TYPE_CHECKING:
-    from django.http import HttpRequest, HttpResponse
->>>>>>> e9206283
 
 
 logger = logging.getLogger(__name__)
@@ -386,9 +371,6 @@
         'ip': request.ip,
         'nets': nets,
         'transports': validTrans,
-<<<<<<< HEAD
-        'autorun': autorun,
-=======
         'autorun': autorun
     }
 
@@ -441,5 +423,4 @@
     return {
         'url': str(url),
         'error': str(error)
->>>>>>> e9206283
     }