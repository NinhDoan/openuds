# -*- coding: utf-8 -*-
#
# Copyright (c) 2012-2021 Virtual Cable S.L.U.
# All rights reserved.
#
# Redistribution and use in source and binary forms, with or without modification,
# are permitted provided that the following conditions are met:
#
#    * Redistributions of source code must retain the above copyright notice,
#      this list of conditions and the following disclaimer.
#    * Redistributions in binary form must reproduce the above copyright notice,
#      this list of conditions and the following disclaimer in the documentation
#      and/or other materials provided with the distribution.
#    * Neither the name of Virtual Cable S.L.U. nor the names of its contributors
#      may be used to endorse or promote products derived from this software
#      without specific prior written permission.
#
# THIS SOFTWARE IS PROVIDED BY THE COPYRIGHT HOLDERS AND CONTRIBUTORS "AS IS"
# AND ANY EXPRESS OR IMPLIED WARRANTIES, INCLUDING, BUT NOT LIMITED TO, THE
# IMPLIED WARRANTIES OF MERCHANTABILITY AND FITNESS FOR A PARTICULAR PURPOSE ARE
# DISCLAIMED. IN NO EVENT SHALL THE COPYRIGHT HOLDER OR CONTRIBUTORS BE LIABLE
# FOR ANY DIRECT, INDIRECT, INCIDENTAL, SPECIAL, EXEMPLARY, OR CONSEQUENTIAL
# DAMAGES (INCLUDING, BUT NOT LIMITED TO, PROCUREMENT OF SUBSTITUTE GOODS OR
# SERVICES; LOSS OF USE, DATA, OR PROFITS; OR BUSINESS INTERRUPTION) HOWEVER
# CAUSED AND ON ANY THEORY OF LIABILITY, WHETHER IN CONTRACT, STRICT LIABILITY,
# OR TORT (INCLUDING NEGLIGENCE OR OTHERWISE) ARISING IN ANY WAY OUT OF THE USE
# OF THIS SOFTWARE, EVEN IF ADVISED OF THE POSSIBILITY OF SUCH DAMAGE.
'''
@author: Adolfo Gómez, dkmaster at dkmon dot com
'''
import logging
import typing

from django.utils.translation import gettext
from django.utils import formats
from django.urls import reverse

from uds.models import (
    ServicePool,
    Transport,
    Network,
    ServicePoolGroup,
    MetaPool,
    TicketStore,
    getSqlDatetime,
)
from uds.core.util.config import GlobalConfig
from uds.core.util import html
from uds.core.managers import cryptoManager, userServiceManager
from uds.core.services.exceptions import (
    ServiceNotReadyError,
    MaxServicesReachedError,
    ServiceAccessDeniedByCalendar,
)

from uds.web.util import errors
from uds.core.auths.auth import webPassword

# Not imported at runtime, just for type checking
if typing.TYPE_CHECKING:
    from uds.core.util.request import ExtendedHttpRequestWithUser
    from uds.core.util.os_detector import KnownOS
    from uds.models import Image


logger = logging.getLogger(__name__)


def _serviceInfo(
    uuid: str,
    is_meta: bool,
    name: str,
    visual_name: str,
    description: str,
    group: typing.Mapping[str, typing.Any],
    transports: typing.List[typing.Mapping[str, typing.Any]],
    image: typing.Optional['Image'],
    show_transports: bool,
    allow_users_remove: bool,
    allow_users_reset: bool,
    maintenance: bool,
    not_accesible: bool,
    in_use: bool,
    to_be_replaced: typing.Optional[str],
    to_be_replaced_text: str,
    custom_calendar_text: str,
):
    return {
        'id': ('M' if is_meta else 'F') + uuid,
        'is_meta': is_meta,
        'name': name,
        'visual_name': visual_name,
        'description': description,
        'group': group,
        'transports': transports,
        'imageId': image and image.uuid or 'x',
        'show_transports': show_transports,
        'allow_users_remove': allow_users_remove,
        'allow_users_reset': allow_users_reset,
        'maintenance': maintenance,
        'not_accesible': not_accesible,
        'in_use': in_use,
        'to_be_replaced': to_be_replaced,
        'to_be_replaced_text': to_be_replaced_text,
        'custom_calendar_text': custom_calendar_text,
    }


def getServicesData(
    request: 'ExtendedHttpRequestWithUser',
) -> typing.Dict[
    str, typing.Any
]:  # pylint: disable=too-many-locals, too-many-branches, too-many-statements
    """Obtains the service data dictionary will all available services for this request

    Arguments:
        request {ExtendedHttpRequest} -- request from where to xtract credentials

    Returns:
        typing.Dict[str, typing.Any] --  Keys has this:
            'services': services,
            'ip': request.ip,
            'nets': nets,
            'transports': validTrans,
            'autorun': autorun

    """
    # We look for services for this authenticator groups. User is logged in in just 1 authenticator, so his groups must coincide with those assigned to ds
    groups = list(request.user.getGroups())
    availServicePools = list(
        ServicePool.getDeployedServicesForGroups(groups, request.user)
    )  # Pass in user to get "number_assigned" to optimize
    availMetaPools = list(
        MetaPool.getForGroups(groups, request.user)
    )  # Pass in user to get "number_assigned" to optimize
    now = getSqlDatetime()

    # Information for administrators
    nets = ''
    validTrans = ''

    osType: 'KnownOS' = request.os.os
    logger.debug('OS: %s', osType)

    if request.user.isStaff():
        nets = ','.join([n.name for n in Network.networksFor(request.ip)])
        tt = []
        t: Transport
        for t in Transport.objects.all().prefetch_related('networks'):
            if t.validForIp(request.ip):
                tt.append(t.name)
        validTrans = ','.join(tt)

    logger.debug('Checking meta pools: %s', availMetaPools)
    services = []

    # Metapool helpers
    def transportIterator(member) -> typing.Iterable[Transport]:
        for t in member.pool.transports.all().order_by('priority'):
            try:
                typeTrans = t.getType()
                if (
                    typeTrans
                    and t.validForIp(request.ip)
                    and typeTrans.supportsOs(osType)
                    and t.validForOs(osType)
                ):
                    yield t
            except Exception as e:
                logger.warning(
                    'Transport %s of %s not found. Ignoring. (%s)', t, member.pool, e
                )

    def buildMetaTransports(
        transports: typing.Iterable[Transport],
        isLabel: bool,
    ) -> typing.List[typing.Mapping[str, typing.Any]]:
        idd = lambda i: i.uuid if not isLabel else 'LABEL:' + i.label
        return [
            {
                'id': idd(i),
                'name': i.name,
                'link': html.udsAccessLink(request, 'M' + meta.uuid, idd(i)),  # type: ignore
                'priority': i.priority,
            }
            for i in transports
        ]

    # Preload all assigned user services for this user
    # Add meta pools data first
    for meta in availMetaPools:
        # Check that we have access to at least one transport on some of its children
        metaTransports: typing.List[typing.Mapping[str, typing.Any]] = []
        in_use = meta.number_in_use > 0  # type: ignore # anotated value

        inAll: typing.Optional[typing.Set[str]] = None
        tmpSet: typing.Set[str]
        if (
            meta.transport_grouping == MetaPool.COMMON_TRANSPORT_SELECT
        ):  # If meta.use_common_transports
            # only keep transports that are in ALL members
            for member in meta.members.all().order_by('priority'):
                tmpSet = set()
                # if first pool, get all its transports and check that are valid
                for t in transportIterator(member):
                    if inAll is None:
                        tmpSet.add(t.uuid)  # type: ignore
                    elif t.uuid in inAll:  # For subsequent, reduce...
                        tmpSet.add(t.uuid)  # type: ignore

                inAll = tmpSet
            # tmpSet has ALL common transports
            metaTransports = buildMetaTransports(
                Transport.objects.filter(uuid__in=inAll or []), isLabel=False
            )
        elif meta.transport_grouping == MetaPool.LABEL_TRANSPORT_SELECT:
            ltrans: typing.MutableMapping[str, Transport] = {}
            for member in meta.members.all().order_by('priority'):
                tmpSet = set()
                # if first pool, get all its transports and check that are valid
                for t in transportIterator(member):
                    if not t.label:
                        continue
                    if t.label not in ltrans or ltrans[t.label].priority > t.priority:
                        ltrans[t.label] = t
                    if inAll is None:
                        tmpSet.add(t.label)
                    elif t.label in inAll:  # For subsequent, reduce...
                        tmpSet.add(t.label)

                inAll = tmpSet
            # tmpSet has ALL common transports
            metaTransports = buildMetaTransports(
                (v for k, v in ltrans.items() if k in (inAll or set())), isLabel=True
            )
        else:
            for member in meta.members.all():
                # if pool.isInMaintenance():
                #    continue
                for t in member.pool.transports.all():
                    typeTrans = t.getType()
                    if (
                        typeTrans
                        and t.validForIp(request.ip)
                        and typeTrans.supportsOs(osType)
                        and t.validForOs(osType)
                    ):
                        metaTransports = [
                            {
                                'id': 'meta',
                                'name': 'meta',
                                'link': html.udsAccessLink(
                                    request, 'M' + meta.uuid, None  # type: ignore
                                ),
                                'priority': 0,
                            }
                        ]
                        break

                # if not in_use and meta.number_in_use:  # Only look for assignation on possible used
                #     assignedUserService = userServiceManager().getExistingAssignationForUser(pool, request.user)
                #     if assignedUserService:
                #         in_use = assignedUserService.in_use

                # Stop when 1 usable pool is found (metaTransports is filled)
                if metaTransports:
                    break

        # If no usable pools, this is not visible
        if metaTransports:
            group: typing.MutableMapping[str, typing.Any] = (
                meta.servicesPoolGroup.as_dict
                if meta.servicesPoolGroup
                else ServicePoolGroup.default().as_dict
            )

            services.append(
<<<<<<< HEAD
                _serviceInfo(
                    uuid=meta.uuid,
                    is_meta=True,
                    name=meta.name,
                    visual_name=meta.visual_name,
                    description=meta.comments,
                    group=group,
                    transports=metaTransports,
                    image=meta.image,
                    show_transports=len(metaTransports) > 1,
                    allow_users_remove=meta.allow_users_remove,
                    allow_users_reset=meta.allow_users_remove,
                    maintenance=meta.isInMaintenance(),
                    not_accesible=not meta.isAccessAllowed(now),
                    in_use=in_use,
                    to_be_replaced=None,
                    to_be_replaced_text='',
                    custom_calendar_text=meta.calendar_message,
                )
=======
                {
                    'id': 'M' + meta.uuid,  # type: ignore
                    'is_meta': True,
                    'name': meta.name,
                    'visual_name': meta.visual_name,
                    'description': meta.comments,
                    'group': group,
                    'transports': metaTransports,
                    'imageId': meta.image and meta.image.uuid or 'x',  # type: ignore
                    'show_transports': len(metaTransports) > 1,
                    'allow_users_remove': meta.allow_users_remove,
                    'allow_users_reset': meta.allow_users_reset,
                    'maintenance': meta.isInMaintenance(),
                    'not_accesible': not meta.isAccessAllowed(now),
                    'in_use': in_use,
                    'to_be_replaced': None,
                    'to_be_replaced_text': '',
                    'custom_calendar_text': meta.calendar_message,
                }
>>>>>>> b983d5d4
            )

    # Now generic user service
    for sPool in availServicePools:
        # Skip pools that are part of meta pools
        if sPool.owned_by_meta:
            continue

        use_percent = str(sPool.usage(sPool.usage_count)) + '%'  # type: ignore # anotated value
        use_count = str(sPool.usage_count)  # type: ignore # anotated value
        left_count = str(sPool.max_srvs - sPool.usage_count)  # type: ignore # anotated value

        trans: typing.List[typing.Mapping[str, typing.Any]] = []
        for t in sorted(
            sPool.transports.all(), key=lambda x: x.priority
        ):  # In memory sort, allows reuse prefetched and not too big array
            typeTrans = t.getType()
            if (
                typeTrans
                and t.validForIp(request.ip)
                and typeTrans.supportsOs(osType)
                and t.validForOs(osType)
            ):
                if typeTrans.ownLink:
                    link = reverse('TransportOwnLink', args=('F' + sPool.uuid, t.uuid))  # type: ignore
                else:
                    link = html.udsAccessLink(request, 'F' + sPool.uuid, t.uuid)  # type: ignore
                trans.append(
                    {'id': t.uuid, 'name': t.name, 'link': link, 'priority': t.priority}
                )

        # If empty transports, do not include it on list
        if not trans:
            continue

        # Locate if user service has any already assigned user service for this. Use "pre cached" number of assignations in this pool to optimize
        in_use = typing.cast(typing.Any, sPool).number_in_use > 0
        # if svr.number_in_use:  # Anotated value got from getDeployedServicesForGroups(...). If 0, no assignation for this user
        #     ads = userServiceManager().getExistingAssignationForUser(svr, request.user)
        #     if ads:
        #         in_use = ads.in_use

        group = (
            sPool.servicesPoolGroup.as_dict
            if sPool.servicesPoolGroup
            else ServicePoolGroup.default().as_dict
        )

        # Only add toBeReplaced info in case we allow it. This will generate some "overload" on the services
        toBeReplacedDate = (
            sPool.toBeReplaced(request.user)
            if typing.cast(typing.Any, sPool).pubs_active > 0
            and GlobalConfig.NOTIFY_REMOVAL_BY_PUB.getBool(False)
            else None
        )
        # tbr = False
        if toBeReplacedDate:
            toBeReplaced = formats.date_format(
                toBeReplacedDate, 'SHORT_DATETIME_FORMAT'
            )
            toBeReplacedTxt = gettext(
                'This service is about to be replaced by a new version. Please, close the session before {} and save all your work to avoid loosing it.'
            ).format(toBeReplacedDate)
        else:
            toBeReplaced = None
            toBeReplacedTxt = ''

        # Calculate max deployed
        maxDeployed = str(sPool.max_srvs)
        # if sPool.service.getType().usesCache is False:
        #    maxDeployed = sPool.service.getInstance().maxDeployed

        def datator(x) -> str:
            return (
                x.replace('{use}', use_percent)
                .replace('{total}', str(sPool.max_srvs))
                .replace('{usec}', use_count)
                .replace('{left}', left_count)
            )

        services.append(
<<<<<<< HEAD
            _serviceInfo(
                uuid=sPool.uuid,
                is_meta=False,
                name=datator(sPool.name),
                visual_name=datator(
=======
            {
                'id': 'F' + sPool.uuid,  # type: ignore
                'is_meta': False,
                'name': datator(sPool.name),
                'visual_name': datator(
>>>>>>> b983d5d4
                    sPool.visual_name.replace('{use}', use_percent).replace(
                        '{total}', maxDeployed
                    )
                ),
                description=sPool.comments,
                group=group,
                transports=trans,
                image=sPool.image,
                show_transports=sPool.show_transports,
                allow_users_remove=sPool.allow_users_remove,
                allow_users_reset=sPool.allow_users_reset,
                maintenance=sPool.isInMaintenance(),
                not_accesible=not sPool.isAccessAllowed(now),
                in_use=in_use,
                to_be_replaced=toBeReplaced,
                to_be_replaced_text=toBeReplacedTxt,
                custom_calendar_text=sPool.calendar_message,
            )
        )

    # logger.debug('Services: %s', services)

    # Sort services and remove services with no transports...
    services = [
        s for s in sorted(services, key=lambda s: s['name'].upper()) if s['transports']
    ]

    autorun = False
    if (
        hasattr(request, 'session')
        and len(services) == 1
        and GlobalConfig.AUTORUN_SERVICE.getBool(False)
        and services[0]['transports']
    ):
        if request.session.get('autorunDone', '0') == '0':
            request.session['autorunDone'] = '1'
            autorun = True

    return {
        'services': services,
        'ip': request.ip,
        'nets': nets,
        'transports': validTrans,
        'autorun': autorun,
    }


def enableService(
    request: 'ExtendedHttpRequestWithUser', idService: str, idTransport: str
) -> typing.Mapping[str, typing.Any]:
    # Maybe we could even protect this even more by limiting referer to own server /? (just a meditation..)
    logger.debug('idService: %s, idTransport: %s', idService, idTransport)
    url = ''
    error = gettext('Service not ready. Please, try again in a while.')

    # If meta service, process and rebuild idService & idTransport

    try:
        res = userServiceManager().getService(
            request.user, request.os, request.ip, idService, idTransport, doTest=False
        )
        scrambler = cryptoManager().randomString(32)
        password = cryptoManager().symCrypt(webPassword(request), scrambler)

        userService, trans = res[1], res[3]

        userService.setProperty('accessedByClient', '0')  # Reset accesed property to

        typeTrans = trans.getType()

        error = ''  # No error

        if typeTrans.ownLink:
            url = reverse('TransportOwnLink', args=('A' + userService.uuid, trans.uuid))  # type: ignore
        else:
            data = {
                'service': 'A' + userService.uuid,  # type: ignore
                'transport': trans.uuid,
                'user': request.user.uuid,
                'password': password,
            }

            ticket = TicketStore.create(data)
            url = html.udsLink(request, ticket, scrambler)
    except ServiceNotReadyError as e:
        logger.debug('Service not ready')
        # Not ready, show message and return to this page in a while
        # error += ' (code {0:04X})'.format(e.code)
        error = gettext(
            'Your service is being created, please, wait for a few seconds while we complete it.)'
        ) + '({}%)'.format(int(e.code * 25))
    except MaxServicesReachedError:
        logger.info('Number of service reached MAX for service pool "%s"', idService)
        error = errors.errorString(errors.MAX_SERVICES_REACHED)
    except ServiceAccessDeniedByCalendar:
        logger.info('Access tried to a calendar limited access pool "%s"', idService)
        error = errors.errorString(errors.SERVICE_CALENDAR_DENIED)
    except Exception as e:
        logger.exception('Error')
        error = str(e)

    return {'url': str(url), 'error': str(error)}<|MERGE_RESOLUTION|>--- conflicted
+++ resolved
@@ -275,7 +275,6 @@
             )
 
             services.append(
-<<<<<<< HEAD
                 _serviceInfo(
                     uuid=meta.uuid,
                     is_meta=True,
@@ -295,27 +294,6 @@
                     to_be_replaced_text='',
                     custom_calendar_text=meta.calendar_message,
                 )
-=======
-                {
-                    'id': 'M' + meta.uuid,  # type: ignore
-                    'is_meta': True,
-                    'name': meta.name,
-                    'visual_name': meta.visual_name,
-                    'description': meta.comments,
-                    'group': group,
-                    'transports': metaTransports,
-                    'imageId': meta.image and meta.image.uuid or 'x',  # type: ignore
-                    'show_transports': len(metaTransports) > 1,
-                    'allow_users_remove': meta.allow_users_remove,
-                    'allow_users_reset': meta.allow_users_reset,
-                    'maintenance': meta.isInMaintenance(),
-                    'not_accesible': not meta.isAccessAllowed(now),
-                    'in_use': in_use,
-                    'to_be_replaced': None,
-                    'to_be_replaced_text': '',
-                    'custom_calendar_text': meta.calendar_message,
-                }
->>>>>>> b983d5d4
             )
 
     # Now generic user service
@@ -397,19 +375,11 @@
             )
 
         services.append(
-<<<<<<< HEAD
             _serviceInfo(
                 uuid=sPool.uuid,
                 is_meta=False,
                 name=datator(sPool.name),
                 visual_name=datator(
-=======
-            {
-                'id': 'F' + sPool.uuid,  # type: ignore
-                'is_meta': False,
-                'name': datator(sPool.name),
-                'visual_name': datator(
->>>>>>> b983d5d4
                     sPool.visual_name.replace('{use}', use_percent).replace(
                         '{total}', maxDeployed
                     )
