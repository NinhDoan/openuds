# -*- coding: utf-8 -*-
#
# Copyright (c) 2012-2021 Virtual Cable S.L.U.
# All rights reserved.
#
# Redistribution and use in source and binary forms, with or without modification,
# are permitted provided that the following conditions are met:
#
#    * Redistributions of source code must retain the above copyright notice,
#      this list of conditions and the following disclaimer.
#    * Redistributions in binary form must reproduce the above copyright notice,
#      this list of conditions and the following disclaimer in the documentation
#      and/or other materials provided with the distribution.
#    * Neither the name of Virtual Cable S.L.U. nor the names of its contributors
#      may be used to endorse or promote products derived from this software
#      without specific prior written permission.
#
# THIS SOFTWARE IS PROVIDED BY THE COPYRIGHT HOLDERS AND CONTRIBUTORS "AS IS"
# AND ANY EXPRESS OR IMPLIED WARRANTIES, INCLUDING, BUT NOT LIMITED TO, THE
# IMPLIED WARRANTIES OF MERCHANTABILITY AND FITNESS FOR A PARTICULAR PURPOSE ARE
# DISCLAIMED. IN NO EVENT SHALL THE COPYRIGHT HOLDER OR CONTRIBUTORS BE LIABLE
# FOR ANY DIRECT, INDIRECT, INCIDENTAL, SPECIAL, EXEMPLARY, OR CONSEQUENTIAL
# DAMAGES (INCLUDING, BUT NOT LIMITED TO, PROCUREMENT OF SUBSTITUTE GOODS OR
# SERVICES; LOSS OF USE, DATA, OR PROFITS; OR BUSINESS INTERRUPTION) HOWEVER
# CAUSED AND ON ANY THEORY OF LIABILITY, WHETHER IN CONTRACT, STRICT LIABILITY,
# OR TORT (INCLUDING NEGLIGENCE OR OTHERWISE) ARISING IN ANY WAY OUT OF THE USE
# OF THIS SOFTWARE, EVEN IF ADVISED OF THE POSSIBILITY OF SUCH DAMAGE.
'''
@author: Adolfo Gómez, dkmaster at dkmon dot com
'''
import logging
import typing

from django.utils.translation import gettext
from django.utils import formats
from django.urls import reverse

from uds.models import (
    ServicePool,
    Transport,
    Network,
    ServicePoolGroup,
    MetaPool,
    TicketStore,
    getSqlDatetime,
)
from uds.core.util.config import GlobalConfig
from uds.core.util import html
from uds.core.managers import cryptoManager, userServiceManager
from uds.core.services.exceptions import (
    ServiceNotReadyError,
    MaxServicesReachedError,
    ServiceAccessDeniedByCalendar,
)
from uds.web.util import errors
from uds.core.auths.auth import webPassword

# Not imported at runtime, just for type checking
if typing.TYPE_CHECKING:
    from uds.core.util.request import ExtendedHttpRequestWithUser
<<<<<<< HEAD
    from uds.models import Image
=======
    from uds.core.util.os_detector import KnownOS
>>>>>>> 282495ce


logger = logging.getLogger(__name__)

def _serviceInfo(
    uuid: str,
    is_meta: bool,
    name: str,
    visual_name: str,
    description: str,
    group: typing.Mapping[str, typing.Any],
    transports: typing.List[typing.Mapping[str, typing.Any]],
    image: typing.Optional['Image'],
    show_transports: bool,
    allow_users_remove: bool,
    allow_users_reset: bool,
    maintenance: bool,
    not_accesible: bool,
    in_use: bool,
    to_be_replaced: typing.Optional[str],
    to_be_replaced_text: str,
    custom_calendar_text: str,
):
    return {
        'id': ('M' if is_meta else 'F') + uuid,
        'is_meta': is_meta,
        'name': name,
        'visual_name': visual_name,
        'description': description,
        'group': group,
        'transports': transports,
        'imageId': image and image.uuid or 'x',
        'show_transports': show_transports,
        'allow_users_remove': allow_users_remove,
        'allow_users_reset': allow_users_reset,
        'maintenance': maintenance,
        'not_accesible': not_accesible,
        'in_use': in_use,
        'to_be_replaced': to_be_replaced,
        'to_be_replaced_text': to_be_replaced_text,
        'custom_calendar_text': custom_calendar_text,
    }


def getServicesData(
    request: 'ExtendedHttpRequestWithUser',
) -> typing.Dict[
    str, typing.Any
]:  # pylint: disable=too-many-locals, too-many-branches, too-many-statements
    """Obtains the service data dictionary will all available services for this request

    Arguments:
        request {ExtendedHttpRequest} -- request from where to xtract credentials

    Returns:
        typing.Dict[str, typing.Any] --  Keys has this:
            'services': services,
            'ip': request.ip,
            'nets': nets,
            'transports': validTrans,
            'autorun': autorun

    """
    # We look for services for this authenticator groups. User is logged in in just 1 authenticator, so his groups must coincide with those assigned to ds
    groups = list(request.user.getGroups())
    availServicePools = list(
        ServicePool.getDeployedServicesForGroups(groups, request.user)
    )  # Pass in user to get "number_assigned" to optimize
    availMetaPools = list(
        MetaPool.getForGroups(groups, request.user)
    )  # Pass in user to get "number_assigned" to optimize
    now = getSqlDatetime()

    # Information for administrators
    nets = ''
    validTrans = ''

    osType: 'KnownOS' = request.os['OS']
    logger.debug('OS: %s', osType)

    if request.user.isStaff():
        nets = ','.join([n.name for n in Network.networksFor(request.ip)])
        tt = []
        t: Transport
        for t in Transport.objects.all().prefetch_related('networks'):
            if t.validForIp(request.ip):
                tt.append(t.name)
        validTrans = ','.join(tt)

    logger.debug('Checking meta pools: %s', availMetaPools)
    services = []

    # Metapool helpers
    def transportIterator(member) -> typing.Iterable[Transport]:
        for t in member.pool.transports.all().order_by('priority'):
            try:
                typeTrans = t.getType()
                if (
                    typeTrans
                    and t.validForIp(request.ip)
                    and typeTrans.supportsOs(osType)
                    and t.validForOs(osType)
                ):
                    yield t
            except Exception as e:
                logger.warning(
                    'Transport %s of %s not found. Ignoring. (%s)', t, member.pool, e
                )

    def buildMetaTransports(
        transports: typing.Iterable[Transport],
        isLabel: bool,
    ) -> typing.List[typing.Mapping[str, typing.Any]]:
        idd = lambda i: i.uuid if not isLabel else 'LABEL:' + i.label
        return [
            {
                'id': idd(i),
                'name': i.name,
                'link': html.udsAccessLink(request, 'M' + meta.uuid, idd(i)),
                'priority': i.priority,
            }
            for i in transports
        ]

    # Preload all assigned user services for this user
    # Add meta pools data first
    for meta in availMetaPools:
        # Check that we have access to at least one transport on some of its children
        metaTransports: typing.List[typing.Mapping[str, typing.Any]] = []
        in_use = meta.number_in_use > 0  # type: ignore # anotated value

        inAll: typing.Optional[typing.Set[str]] = None
        tmpSet: typing.Set[str]
        if (
            meta.transport_grouping == MetaPool.COMMON_TRANSPORT_SELECT
        ):  # If meta.use_common_transports
            # only keep transports that are in ALL members
            for member in meta.members.all().order_by('priority'):
                tmpSet = set()
                # if first pool, get all its transports and check that are valid
                for t in transportIterator(member):
                    if inAll is None:
                        tmpSet.add(t.uuid)
                    elif t.uuid in inAll:  # For subsequent, reduce...
                        tmpSet.add(t.uuid)

                inAll = tmpSet
            # tmpSet has ALL common transports
            metaTransports = buildMetaTransports(
                Transport.objects.filter(uuid__in=inAll or []), isLabel=False
            )
        elif meta.transport_grouping == MetaPool.LABEL_TRANSPORT_SELECT:
            ltrans: typing.MutableMapping[str, Transport] = {}
            for member in meta.members.all().order_by('priority'):
                tmpSet = set()
                # if first pool, get all its transports and check that are valid
                for t in transportIterator(member):
                    if not t.label:
                        continue
                    if t.label not in ltrans or ltrans[t.label].priority > t.priority:
                        ltrans[t.label] = t
                    if inAll is None:
                        tmpSet.add(t.label)
                    elif t.label in inAll:  # For subsequent, reduce...
                        tmpSet.add(t.label)

                inAll = tmpSet
            # tmpSet has ALL common transports
            metaTransports = buildMetaTransports(
                (v for k, v in ltrans.items() if k in (inAll or set())), isLabel=True
            )
        else:
            for member in meta.members.all():
                # if pool.isInMaintenance():
                #    continue
                for t in member.pool.transports.all():
                    typeTrans = t.getType()
                    if (
                        typeTrans
                        and t.validForIp(request.ip)
                        and typeTrans.supportsOs(osType)
                        and t.validForOs(osType)
                    ):
                        metaTransports = [
                            {
                                'id': 'meta',
                                'name': 'meta',
                                'link': html.udsAccessLink(
                                    request, 'M' + meta.uuid, None
                                ),
                                'priority': 0,
                            }
                        ]
                        break

                # if not in_use and meta.number_in_use:  # Only look for assignation on possible used
                #     assignedUserService = userServiceManager().getExistingAssignationForUser(pool, request.user)
                #     if assignedUserService:
                #         in_use = assignedUserService.in_use

                # Stop when 1 usable pool is found (metaTransports is filled)
                if metaTransports:
                    break

        # If no usable pools, this is not visible
        if metaTransports:
            group: typing.MutableMapping[str, typing.Any] = (
                meta.servicesPoolGroup.as_dict
                if meta.servicesPoolGroup
                else ServicePoolGroup.default().as_dict
            )

            services.append(
                _serviceInfo(
                    uuid=meta.uuid,
                    is_meta=True,
                    name=meta.name,
                    visual_name= meta.visual_name,
                    description= meta.comments,
                    group= group,
                    transports= metaTransports,
                    image=meta.image,
                    show_transports=len(metaTransports) > 1,
                    allow_users_remove=False,
                    allow_users_reset=False,
                    maintenance=meta.isInMaintenance(),
                    not_accesible=not meta.isAccessAllowed(now),
                    in_use=in_use,
                    to_be_replaced=None,
                    to_be_replaced_text='',
                    custom_calendar_text=meta.calendar_message,
                )
            )

    # Now generic user service
    for sPool in availServicePools:
        # Skip pools that are part of meta pools
        if sPool.owned_by_meta:
            continue

        use_percent = str(sPool.usage(sPool.usage_count)) + '%'  # type: ignore # anotated value
        use_count = str(sPool.usage_count)  # type: ignore # anotated value
        left_count = str(sPool.max_srvs - sPool.usage_count)  # type: ignore # anotated value

        trans: typing.List[typing.Mapping[str, typing.Any]] = []
        for t in sorted(
            sPool.transports.all(), key=lambda x: x.priority
        ):  # In memory sort, allows reuse prefetched and not too big array
            typeTrans = t.getType()
            if (
                typeTrans
                and t.validForIp(request.ip)
                and typeTrans.supportsOs(osType)
                and t.validForOs(osType)
            ):
                if typeTrans.ownLink:
                    link = reverse('TransportOwnLink', args=('F' + sPool.uuid, t.uuid))
                else:
                    link = html.udsAccessLink(request, 'F' + sPool.uuid, t.uuid)
                trans.append(
                    {'id': t.uuid, 'name': t.name, 'link': link, 'priority': t.priority}
                )

        # If empty transports, do not include it on list
        if not trans:
            continue

        # Locate if user service has any already assigned user service for this. Use "pre cached" number of assignations in this pool to optimize
        in_use = typing.cast(typing.Any, sPool).number_in_use > 0
        # if svr.number_in_use:  # Anotated value got from getDeployedServicesForGroups(...). If 0, no assignation for this user
        #     ads = userServiceManager().getExistingAssignationForUser(svr, request.user)
        #     if ads:
        #         in_use = ads.in_use

        group = (
            sPool.servicesPoolGroup.as_dict
            if sPool.servicesPoolGroup
            else ServicePoolGroup.default().as_dict
        )

        # Only add toBeReplaced info in case we allow it. This will generate some "overload" on the services
        toBeReplacedDate = (
            sPool.toBeReplaced(request.user)
            if typing.cast(typing.Any, sPool).pubs_active > 0
            and GlobalConfig.NOTIFY_REMOVAL_BY_PUB.getBool(False)
            else None
        )
        # tbr = False
        if toBeReplacedDate:
            toBeReplaced = formats.date_format(toBeReplacedDate, 'SHORT_DATETIME_FORMAT')
            toBeReplacedTxt = gettext(
                'This service is about to be replaced by a new version. Please, close the session before {} and save all your work to avoid loosing it.'
            ).format(toBeReplacedDate)
        else:
            toBeReplaced = None
            toBeReplacedTxt = ''

        # Calculate max deployed
        maxDeployed = str(sPool.max_srvs)
        # if sPool.service.getType().usesCache is False:
        #    maxDeployed = sPool.service.getInstance().maxDeployed

        def datator(x) -> str:
            return (
                x.replace('{use}', use_percent)
                .replace('{total}', str(sPool.max_srvs))
                .replace('{usec}', use_count)
                .replace('{left}', left_count)
            )

        services.append(
                _serviceInfo(
                uuid=sPool.uuid,
                is_meta=False,
                name=datator(sPool.name),
                visual_name=datator(
                    sPool.visual_name.replace('{use}', use_percent).replace(
                        '{total}', maxDeployed
                    )
                ),
                description=sPool.comments,
                group=group,
                transports=trans,
                image=sPool.image,
                show_transports=sPool.show_transports,
                allow_users_remove=sPool.allow_users_remove,
                allow_users_reset=sPool.allow_users_reset,
                maintenance=sPool.isInMaintenance(),
                not_accesible=not sPool.isAccessAllowed(now),
                in_use=in_use,
                to_be_replaced=toBeReplaced,
                to_be_replaced_text=toBeReplacedTxt,
                custom_calendar_text=sPool.calendar_message,
                )
        )

    # logger.debug('Services: %s', services)

    # Sort services and remove services with no transports...
    services = [
        s for s in sorted(services, key=lambda s: s['name'].upper()) if s['transports']
    ]

    autorun = False
    if (
        hasattr(request, 'session')
        and len(services) == 1
        and GlobalConfig.AUTORUN_SERVICE.getBool(False)
        and services[0]['transports']
    ):
        if request.session.get('autorunDone', '0') == '0':
            request.session['autorunDone'] = '1'
            autorun = True

    return {
        'services': services,
        'ip': request.ip,
        'nets': nets,
        'transports': validTrans,
        'autorun': autorun,
    }


def enableService(
    request: 'ExtendedHttpRequestWithUser', idService: str, idTransport: str
) -> typing.Mapping[str, typing.Any]:
    # Maybe we could even protect this even more by limiting referer to own server /? (just a meditation..)
    logger.debug('idService: %s, idTransport: %s', idService, idTransport)
    url = ''
    error = gettext('Service not ready. Please, try again in a while.')

    # If meta service, process and rebuild idService & idTransport

    try:
        res = userServiceManager().getService(
            request.user, request.os, request.ip, idService, idTransport, doTest=False
        )
        scrambler = cryptoManager().randomString(32)
        password = cryptoManager().symCrypt(webPassword(request), scrambler)

        userService, trans = res[1], res[3]

        userService.setProperty('accessedByClient', '0')  # Reset accesed property to

        typeTrans = trans.getType()

        error = ''  # No error

        if typeTrans.ownLink:
            url = reverse('TransportOwnLink', args=('A' + userService.uuid, trans.uuid))
        else:
            data = {
                'service': 'A' + userService.uuid,
                'transport': trans.uuid,
                'user': request.user.uuid,
                'password': password,
            }

            ticket = TicketStore.create(data)
            url = html.udsLink(request, ticket, scrambler)
    except ServiceNotReadyError as e:
        logger.debug('Service not ready')
        # Not ready, show message and return to this page in a while
        # error += ' (code {0:04X})'.format(e.code)
        error = gettext(
            'Your service is being created, please, wait for a few seconds while we complete it.)'
        ) + '({}%)'.format(int(e.code * 25))
    except MaxServicesReachedError:
        logger.info('Number of service reached MAX for service pool "%s"', idService)
        error = errors.errorString(errors.MAX_SERVICES_REACHED)
    except ServiceAccessDeniedByCalendar:
        logger.info('Access tried to a calendar limited access pool "%s"', idService)
        error = errors.errorString(errors.SERVICE_CALENDAR_DENIED)
    except Exception as e:
        logger.exception('Error')
        error = str(e)

    return {'url': str(url), 'error': str(error)}<|MERGE_RESOLUTION|>--- conflicted
+++ resolved
@@ -52,17 +52,15 @@
     MaxServicesReachedError,
     ServiceAccessDeniedByCalendar,
 )
+
 from uds.web.util import errors
 from uds.core.auths.auth import webPassword
 
 # Not imported at runtime, just for type checking
 if typing.TYPE_CHECKING:
     from uds.core.util.request import ExtendedHttpRequestWithUser
-<<<<<<< HEAD
+    from uds.core.util.os_detector import KnownOS
     from uds.models import Image
-=======
-    from uds.core.util.os_detector import KnownOS
->>>>>>> 282495ce
 
 
 logger = logging.getLogger(__name__)
