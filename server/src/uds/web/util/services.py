--- conflicted
+++ resolved
@@ -64,7 +64,6 @@
 
 logger = logging.getLogger(__name__)
 
-<<<<<<< HEAD
 def _serviceInfo(
     uuid: str,
     is_meta: bool,
@@ -105,8 +104,6 @@
     }
 
 
-=======
->>>>>>> a255b526
 def getServicesData(
     request: 'ExtendedHttpRequestWithUser',
 ) -> typing.Dict[
@@ -414,8 +411,8 @@
 
     autorun = False
     if (
-        hasattr(request, 'session')
-        and len(services) == 1
+        hasattr(request, 'session') and
+        len(services) == 1
         and GlobalConfig.AUTORUN_SERVICE.getBool(False)
         and services[0]['transports']
     ):
