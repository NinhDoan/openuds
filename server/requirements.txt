django
ujson
xml_marshaller
six
pycrypto
django-compressor
dnspython
lxml
ovirt-engine-sdk-python
pycurl
pyOpenSSL
python-ldap
MySQL-python
reportlab
bitarray
<<<<<<< HEAD
python-dateutil
defusedxml
requests
xenapi
geraldo
pycha
=======
paramiko
>>>>>>> 76fc9386
<|MERGE_RESOLUTION|>--- conflicted
+++ resolved
@@ -13,13 +13,10 @@
 MySQL-python
 reportlab
 bitarray
-<<<<<<< HEAD
+paramiko
 python-dateutil
 defusedxml
 requests
 xenapi
 geraldo
-pycha
-=======
-paramiko
->>>>>>> 76fc9386
+pycha