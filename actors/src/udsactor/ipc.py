# -*- coding: utf-8 -*-
#
# Copyright (c) 2014 Virtual Cable S.L.
# All rights reserved.
#
# Redistribution and use in source and binary forms, with or without modification,
# are permitted provided that the following conditions are met:
#
#    * Redistributions of source code must retain the above copyright notice,
#      this list of conditions and the following disclaimer.
#    * Redistributions in binary form must reproduce the above copyright notice,
#      this list of conditions and the following disclaimer in the documentation
#      and/or other materials provided with the distribution.
#    * Neither the name of Virtual Cable S.L. nor the names of its contributors
#      may be used to endorse or promote products derived from this software
#      without specific prior written permission.
#
# THIS SOFTWARE IS PROVIDED BY THE COPYRIGHT HOLDERS AND CONTRIBUTORS "AS IS"
# AND ANY EXPRESS OR IMPLIED WARRANTIES, INCLUDING, BUT NOT LIMITED TO, THE
# IMPLIED WARRANTIES OF MERCHANTABILITY AND FITNESS FOR A PARTICULAR PURPOSE ARE
# DISCLAIMED. IN NO EVENT SHALL THE COPYRIGHT HOLDER OR CONTRIBUTORS BE LIABLE
# FOR ANY DIRECT, INDIRECT, INCIDENTAL, SPECIAL, EXEMPLARY, OR CONSEQUENTIAL
# DAMAGES (INCLUDING, BUT NOT LIMITED TO, PROCUREMENT OF SUBSTITUTE GOODS OR
# SERVICES; LOSS OF USE, DATA, OR PROFITS; OR BUSINESS INTERRUPTION) HOWEVER
# CAUSED AND ON ANY THEORY OF LIABILITY, WHETHER IN CONTRACT, STRICT LIABILITY,
# OR TORT (INCLUDING NEGLIGENCE OR OTHERWISE) ARISING IN ANY WAY OUT OF THE USE
# OF THIS SOFTWARE, EVEN IF ADVISED OF THE POSSIBILITY OF SUCH DAMAGE.
'''
@author: Adolfo Gómez, dkmaster at dkmon dot com
'''
from __future__ import unicode_literals

import socket
import threading
import sys
import six
import traceback
import pickle
<<<<<<< HEAD
import json
=======
import errno
>>>>>>> f86712a0

from udsactor.utils import toUnicode
from udsactor.log import logger

# The IPC Server will wait for connections from clients
# Clients will open socket, and wait for data from server
# The messages sent (from server) will be the following (subject to future changes):
#     Message_id     Data               Action
#    ------------  --------         --------------------------
#    MSG_LOGOFF     None            Logout user from session
#    MSG_MESSAGE    message,level   Display a message with level (INFO, WARN, ERROR, FATAL)     # TODO: Include level, right now only has message
#    MSG_SCRIPT     python script   Execute an specific python script INSIDE CLIENT environment (this messages is not sent right now)
# The messages received (sent from client) will be the following:
#     Message_id       Data               Action
#    ------------    --------         --------------------------
#    REQ_LOGOUT                   Logout user from session
#    REQ_INFORMATION  None            Request information from ipc server (maybe configuration parameters in a near future)
#    REQ_LOGIN        python script   Execute an specific python script INSIDE CLIENT environment (this messages is not sent right now)
#
# All messages are in the form:
# BYTE
#  0           1-2                        3 4 ...
# MSG_ID   DATA_LENGTH (little endian)    Data (can be 0 length)
# With a previos "MAGIC" header in fron of each message

MSG_LOGOFF = 0xA1
MSG_MESSAGE = 0xB2
MSG_SCRIPT = 0xC3
MSG_INFORMATION = 0xD4
MSG_TICKET = 0x90

# Request messages
REQ_INFORMATION = MSG_INFORMATION
REQ_LOGIN = 0xE5
REQ_LOGOUT = MSG_LOGOFF
REQ_TICKET = MSG_TICKET
VALID_REQUESTS = (REQ_INFORMATION, REQ_LOGIN, REQ_LOGOUT, REQ_TICKET)

VALID_MESSAGES = (MSG_LOGOFF, MSG_MESSAGE, MSG_SCRIPT, MSG_INFORMATION)

REQ_INFORMATION = 0xAA

# Reverse msgs dict for debugging
REV_DICT = {
    MSG_LOGOFF: 'MSG_LOGOFF',
    MSG_MESSAGE: 'MSG_MESSAGE',
    MSG_SCRIPT: 'MSG_SCRIPT',
    MSG_INFORMATION: 'MSG_INFORMATION',
    REQ_TICKET: 'REQ_TICKET',
    REQ_LOGIN: 'REQ_LOGIN',
    REQ_LOGOUT: 'REQ_LOGOUT'
}

MAGIC = b'\x55\x44\x53\x00'  # UDS in hexa with a padded 0 to the right


# Allows notifying login/logout from client for linux platform
ALLOW_LOG_METHODS = sys.platform != 'win32'


# States for client processor
ST_SECOND_BYTE = 0x01
ST_RECEIVING = 0x02
ST_PROCESS_MESSAGE = 0x02


class ClientProcessor(threading.Thread):
    def __init__(self, parent, clientSocket):
        super(self.__class__, self).__init__()
        self.parent = parent
        self.clientSocket = clientSocket
        self.running = False
        self.messages = six.moves.queue.Queue(32)  # @UndefinedVariable

    def stop(self):
        logger.debug('Stoping client processor')
        self.running = False

    def processRequest(self, msg, data):
        logger.debug('Got Client message {}={}'.format(msg, REV_DICT.get(msg)))
        if self.parent.clientMessageProcessor is not None:
            self.parent.clientMessageProcessor(msg, data)

    def run(self):
        self.running = True
        self.clientSocket.setblocking(0)

        state = None
        recv_msg = None
        recv_data = None
        while self.running:
            try:
                counter = 1024
                while counter > 0:  # So we process at least the incoming queue every XX bytes readed
                    counter -= 1
                    b = self.clientSocket.recv(1)
                    if b == b'':
                        # Client disconnected
                        self.running = False
                        break
                    buf = six.byte2int(b)  # Empty buffer, this is set as non-blocking
                    if state is None:
                        if buf in VALID_REQUESTS:
                            logger.debug('State set to {}'.format(buf))
                            state = buf
                            recv_msg = buf
                            continue  # Get next byte
                        else:
                            logger.debug('Got unexpected data {}'.format(buf))
                    elif state in VALID_REQUESTS:
                        logger.debug('First length byte is {}'.format(buf))
                        msg_len = buf
                        state = ST_SECOND_BYTE
                        continue
                    elif state == ST_SECOND_BYTE:
                        msg_len += buf << 8
                        logger.debug('Second length byte is {}, len is {}'.format(buf, msg_len))
                        if msg_len == 0:
                            self.processRequest(recv_msg, None)
                            state = None
                            break
                        state = ST_RECEIVING
                        recv_data = b''
                        continue
                    elif state == ST_RECEIVING:
                        recv_data += six.int2byte(buf)
                        msg_len -= 1
                        if msg_len == 0:
                            self.processRequest(recv_msg, recv_data)
                            recv_data = None
                            state = None
                            break
                    else:
                        logger.debug('Got invalid message from request: {}, state: {}'.format(buf, state))
            except socket.error as e:
                # If no data is present, no problem at all, pass to check messages
                pass
            except Exception as e:
                tb = traceback.format_exc()
                logger.error('Error: {}, trace: {}'.format(e, tb))

            if self.running is False:
                break

            try:
                msg = self.messages.get(block=True, timeout=1)
            except six.moves.queue.Empty:  # No message got in time @UndefinedVariable
                continue

            logger.debug('Got message {}={}'.format(msg, REV_DICT.get(msg)))

            try:
                m = msg[1] if msg[1] is not None else b''
                l = len(m)
                data = MAGIC + six.int2byte(msg[0]) + six.int2byte(l & 0xFF) + six.int2byte(l >> 8) + m
                try:
                    self.clientSocket.sendall(data)
                except socket.error as e:
                    # Send data error
                    logger.debug('Socket connection is no more available: {}'.format(e.args))
                    self.running = False
            except Exception as e:
                logger.error('Invalid message in queue: {}'.format(e))

        logger.debug('Client processor stopped')
        try:
            self.clientSocket.close()
        except Exception:
            pass  # If can't close, nothing happens, just end thread


class ServerIPC(threading.Thread):

    def __init__(self, listenPort, clientMessageProcessor=None):
        super(self.__class__, self).__init__()
        self.port = listenPort
        self.running = False
        self.serverSocket = socket.socket(socket.AF_INET, socket.SOCK_STREAM)
        self.serverSocket.setsockopt(socket.SOL_SOCKET, socket.SO_REUSEADDR, 1)
        self.threads = []
        self.clientMessageProcessor = clientMessageProcessor

    def stop(self):
        logger.debug('Stopping Server IPC')
        self.running = False
        for t in self.threads:
            t.stop()
        socket.socket(socket.AF_INET, socket.SOCK_STREAM).connect(('localhost', self.port))
        self.serverSocket.close()

        for t in self.threads:
            t.join()

    def sendMessage(self, msgId, msgData):
        '''
        Notify message to all listening threads
        '''
        logger.debug('Sending message {}({}),{} to all clients'.format(msgId, REV_DICT.get(msgId), msgData))

        # Convert to bytes so length is correctly calculated
        if isinstance(msgData, six.text_type):
            msgData = msgData.encode('utf8')

        for t in self.threads:
            if t.isAlive():
                logger.debug('Sending to {}'.format(t))
                t.messages.put((msgId, msgData))

    def sendLoggofMessage(self):
        self.sendMessage(MSG_LOGOFF, '')

    def sendMessageMessage(self, message):
        self.sendMessage(MSG_MESSAGE, message)

    def sendScriptMessage(self, script):
        self.sendMessage(MSG_SCRIPT, script)

    def sendInformationMessage(self, info):
        self.sendMessage(MSG_INFORMATION, pickle.dumps(info))

    # This one is the only one dumped in json, be care with this!!
    def sendTicketMessage(self, ticketData):
        self.sendMessage(MSG_TICKET, json.dumps(ticketData))

    def cleanupFinishedThreads(self):
        '''
        Cleans up current threads list
        '''
        aliveThreads = []
        for t in self.threads:
            if t.isAlive():
                logger.debug('Thread {} is alive'.format(t))
                aliveThreads.append(t)
        self.threads[:] = aliveThreads

    def run(self):
        self.running = True

        self.serverSocket.bind(('localhost', self.port))
        self.serverSocket.setblocking(1)
        self.serverSocket.listen(4)

        while True:
            try:
                (clientSocket, address) = self.serverSocket.accept()
                # Stop processing if thread is mean to stop
                if self.running is False:
                    break
                logger.debug('Got connection from {}'.format(address))

                self.cleanupFinishedThreads()  # House keeping

                logger.debug('Starting new thread, current: {}'.format(self.threads))
                t = ClientProcessor(self, clientSocket)
                self.threads.append(t)
                t.start()
            except Exception as e:
                logger.error('Got an exception on Server ipc thread: {}'.format(e))


class ClientIPC(threading.Thread):
    def __init__(self, listenPort):
        super(ClientIPC, self).__init__()
        self.port = listenPort
        self.running = False
        self.clientSocket = None
        self.messages = six.moves.queue.Queue(32)  # @UndefinedVariable

        self.connect()

    def stop(self):
        self.running = False

    def getMessage(self):
        while self.running:
            try:
                return self.messages.get(timeout=1)
            except six.moves.queue.Empty:  # @UndefinedVariable
                continue

        return None

    def sendRequestMessage(self, msg, data=None):
        logger.debug('Sending request for msg: {}({}), {}'.format(msg, REV_DICT.get(msg), data))
        if data is None:
            data = b''

        if isinstance(data, six.text_type):  # Convert to bytes if necessary
            data = data.encode('utf-8')

        l = len(data)
        msg = six.int2byte(msg) + six.int2byte(l & 0xFF) + six.int2byte(l >> 8) + data
        self.clientSocket.sendall(msg)

    def requestInformation(self):
        self.sendRequestMessage(REQ_INFORMATION)

    def sendLogin(self, username):
        self.sendRequestMessage(REQ_LOGIN, username)

    def sendLogout(self, username):
        self.sendRequestMessage(REQ_LOGOUT, username)

    def requestTicket(self, ticketId, secure=True):
        self.sendRequestMessage(REQ_TICKET, json.dumps({'ticketId': ticketId, 'secure': secure}))

    def messageReceived(self):
        '''
        Override this method to automatically get notified on new message
        received. Message is at self.messages queue
        '''
        pass  # Messa

    def receiveBytes(self, number):
        msg = b''
        while self.running and len(msg) < number:
            try:
                buf = self.clientSocket.recv(number - len(msg))
                if buf == b'':
                    logger.debug('Buf {}, msg {}({})'.format(buf, msg, REV_DICT.get(msg)))
                    self.running = False
                    break
                msg += buf
            except socket.timeout:
                pass

        if self.running is False:
            logger.debug('Not running, returning None')
            return None
        return msg

    def connect(self):
        self.clientSocket = socket.socket(socket.AF_INET, socket.SOCK_STREAM)
        self.clientSocket.connect(('localhost', self.port))
        self.clientSocket.settimeout(2)  # 2 seconds timeout

    def run(self):
        self.running = True

        while self.running:
            try:
                msg = b''
                # We look for magic message header
                while self.running:  # Wait for MAGIC
                    try:
                        buf = self.clientSocket.recv(len(MAGIC) - len(msg))
                        if buf == b'':
                            self.running = False
                            break
                        msg += buf
                        if len(msg) != len(MAGIC):
                            continue  # Do not have message
                        if msg != MAGIC:  # Skip first byte an continue searchong
                            msg = msg[1:]
                            continue
                        break
                    except socket.timeout:  # Timeout is here so we can get stop thread
                        continue

                if self.running is False:
                    break

                # Now we get message basic data (msg + datalen)
                msg = bytearray(self.receiveBytes(3))

                # We have the magic header, here comes the message itself
                if msg is None:
                    continue

                msgId = msg[0]
                dataLen = msg[1] + (msg[2] << 8)
                if msgId not in VALID_MESSAGES:
                    raise Exception('Invalid message id: {}'.format(msgId))

                data = self.receiveBytes(dataLen)
                if data is None:
                    continue

                self.messages.put((msgId, data))
                self.messageReceived()

            except socket.error as e:
                if e.errno == errno.EINTR:
                    continue  # Ignore interrupted system call
                logger.error('Communication with server got an error: {}'.format(toUnicode(e.strerror)))
                # self.running = False
                return
            except Exception as e:
                tb = traceback.format_exc()
                logger.error('Error: {}, trace: {}'.format(e, tb))

        try:
            self.clientSocket.close()
        except Exception:
            pass  # If can't close, nothing happens, just end thread
<|MERGE_RESOLUTION|>--- conflicted
+++ resolved
@@ -36,11 +36,8 @@
 import six
 import traceback
 import pickle
-<<<<<<< HEAD
+import errno
 import json
-=======
-import errno
->>>>>>> f86712a0
 
 from udsactor.utils import toUnicode
 from udsactor.log import logger
