--- conflicted
+++ resolved
@@ -37,11 +37,7 @@
 import pickle
 import errno
 import time
-<<<<<<< HEAD
-import json
-=======
 import six
->>>>>>> ea11a25c
 
 from udsactor.utils import toUnicode
 from udsactor.log import logger
@@ -97,8 +93,10 @@
 
 MAGIC = b'\x55\x44\x53\x00'  # UDS in hexa with a padded 0 to the right
 
+
 # Allows notifying login/logout from client for linux platform
 ALLOW_LOG_METHODS = sys.platform != 'win32'
+
 
 # States for client processor
 ST_SECOND_BYTE = 0x01
@@ -107,7 +105,6 @@
 
 
 class ClientProcessor(threading.Thread):
-
     def __init__(self, parent, clientSocket):
         super(ClientProcessor, self).__init__()
         self.parent = parent
@@ -303,7 +300,6 @@
 
 
 class ClientIPC(threading.Thread):
-
     def __init__(self, listenPort):
         super(ClientIPC, self).__init__()
         self.port = listenPort
