# -*- coding: utf-8 -*-
#
# Copyright (c) 2014 Virtual Cable S.L.
# All rights reserved.
#
# Redistribution and use in source and binary forms, with or without modification,
# are permitted provided that the following conditions are met:
#
#    * Redistributions of source code must retain the above copyright notice,
#      this list of conditions and the following disclaimer.
#    * Redistributions in binary form must reproduce the above copyright notice,
#      this list of conditions and the following disclaimer in the documentation
#      and/or other materials provided with the distribution.
#    * Neither the name of Virtual Cable S.L. nor the names of its contributors
#      may be used to endorse or promote products derived from this software
#      without specific prior written permission.
#
# THIS SOFTWARE IS PROVIDED BY THE COPYRIGHT HOLDERS AND CONTRIBUTORS "AS IS"
# AND ANY EXPRESS OR IMPLIED WARRANTIES, INCLUDING, BUT NOT LIMITED TO, THE
# IMPLIED WARRANTIES OF MERCHANTABILITY AND FITNESS FOR A PARTICULAR PURPOSE ARE
# DISCLAIMED. IN NO EVENT SHALL THE COPYRIGHT HOLDER OR CONTRIBUTORS BE LIABLE
# FOR ANY DIRECT, INDIRECT, INCIDENTAL, SPECIAL, EXEMPLARY, OR CONSEQUENTIAL
# DAMAGES (INCLUDING, BUT NOT LIMITED TO, PROCUREMENT OF SUBSTITUTE GOODS OR
# SERVICES; LOSS OF USE, DATA, OR PROFITS; OR BUSINESS INTERRUPTION) HOWEVER
# CAUSED AND ON ANY THEORY OF LIABILITY, WHETHER IN CONTRACT, STRICT LIABILITY,
# OR TORT (INCLUDING NEGLIGENCE OR OTHERWISE) ARISING IN ANY WAY OUT OF THE USE
# OF THIS SOFTWARE, EVEN IF ADVISED OF THE POSSIBILITY OF SUCH DAMAGE.

'''
@author: Adolfo Gómez, dkmaster at dkmon dot com
'''
from __future__ import unicode_literals

import sys
import six

if sys.platform == 'win32':
    _fromEncoding = 'windows-1250'
else:
    _fromEncoding = 'utf-8'


def toUnicode(msg):
    try:
        if not isinstance(msg, six.text_type):
            if isinstance(msg, six.binary_type):
                return msg.decode(_fromEncoding, 'ignore')
            return six.text_type(msg)
        else:
            return msg
<<<<<<< HEAD
    except Exception:
        try:
            return six.text_type(msg)
        except Exception:
=======
    except:
        try:
            return six.text_type(msg)
        except:
>>>>>>> f3e4e9d2
            return ''


def exceptionToMessage(e):
    msg = ''
    for arg in e.args:
        if isinstance(arg, Exception):
            msg = msg + exceptionToMessage(arg)
        else:
            msg = msg + toUnicode(arg) + '. '
    return msg


class Bunch(dict):
    def __init__(self, **kw):
        dict.__init__(self, kw)
        self.__dict__ = self

<|MERGE_RESOLUTION|>--- conflicted
+++ resolved
@@ -48,17 +48,10 @@
             return six.text_type(msg)
         else:
             return msg
-<<<<<<< HEAD
     except Exception:
         try:
             return six.text_type(msg)
         except Exception:
-=======
-    except:
-        try:
-            return six.text_type(msg)
-        except:
->>>>>>> f3e4e9d2
             return ''
 
 
@@ -76,4 +69,3 @@
     def __init__(self, **kw):
         dict.__init__(self, kw)
         self.__dict__ = self
-
