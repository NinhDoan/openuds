--- conflicted
+++ resolved
@@ -1,6 +1,3 @@
-<<<<<<< HEAD
-udsactor (3.0.0) stable; urgency=medium
-=======
 udsactor (2.2.1) stable; urgency=medium
 
   * Upgraded to 2.2.1 release
@@ -8,11 +5,10 @@
  -- Adolfo Gómez García <agomez@virtualcable.es>  Thu, 2 Oct 2018 12:44:12 +0200
 
 udsactor (2.2.0) stable; urgency=medium
->>>>>>> d5be31f1
 
-  * Upgraded to 3.0.0 release
+  * Upgraded to 2.2.0 release
 
- -- Adolfo Gómez García <agomez@virtualcable.es>  Mon, 12 Feb 2018 21:35:54 +0200
+ -- Adolfo Gómez García <agomez@virtualcable.es>  Thu, 19 Oct 2017 16:44:12 +0200
 
 udsactor (2.1.0) stable; urgency=medium
 
