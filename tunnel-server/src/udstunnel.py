#!/usr/bin/env python3
# -*- coding: utf-8 -*-
#
# Copyright (c) 2021-2022 Virtual Cable S.L.U.
# All rights reserved.
#
# Redistribution and use in source and binary forms, with or without modification,
# are permitted provided that the following conditions are met:
#
#    * Redistributions of source code must retain the above copyright notice,
#      this list of conditions and the following disclaimer.
#    * Redistributions in binary form must reproduce the above copyright notice,
#      this list of conditions and the following disclaimer in the documentation
#      and/or other materials provided with the distribution.
#    * Neither the name of Virtual Cable S.L. nor the names of its contributors
#      may be used to endorse or promote products derived from this software
#      without specific prior written permission.
#
# THIS SOFTWARE IS PROVIDED BY THE COPYRIGHT HOLDERS AND CONTRIBUTORS "AS IS"
# AND ANY EXPRESS OR IMPLIED WARRANTIES, INCLUDING, BUT NOT LIMITED TO, THE
# IMPLIED WARRANTIES OF MERCHANTABILITY AND FITNESS FOR A PARTICULAR PURPOSE ARE
# DISCLAIMED. IN NO EVENT SHALL THE COPYRIGHT HOLDER OR CONTRIBUTORS BE LIABLE
# FOR ANY DIRECT, INDIRECT, INCIDENTAL, SPECIAL, EXEMPLARY, OR CONSEQUENTIAL
# DAMAGES (INCLUDING, BUT NOT LIMITED TO, PROCUREMENT OF SUBSTITUTE GOODS OR
# SERVICES; LOSS OF USE, DATA, OR PROFITS; OR BUSINESS INTERRUPTION) HOWEVER
# CAUSED AND ON ANY THEORY OF LIABILITY, WHETHER IN CONTRACT, STRICT LIABILITY,
# OR TORT (INCLUDING NEGLIGENCE OR OTHERWISE) ARISING IN ANY WAY OUT OF THE USE
# OF THIS SOFTWARE, EVEN IF ADVISED OF THE POSSIBILITY OF SUCH DAMAGE.
'''
@author: Adolfo Gómez, dkmaster at dkmon dot com
'''
import os
import pwd
import sys
import asyncio
import argparse
import signal
import ssl
import socket
import logging
import typing

import setproctitle


from uds_tunnel import config, proxy, consts, processes, stats

if typing.TYPE_CHECKING:
    from multiprocessing.connection import Connection
    from multiprocessing.managers import Namespace

BACKLOG = 100

logger = logging.getLogger(__name__)

do_stop = False


def stop_signal(signum, frame):
    global do_stop
    do_stop = True
    logger.debug('SIGNAL %s, frame: %s', signum, frame)


def setup_log(cfg: config.ConfigurationType) -> None:
    from logging.handlers import RotatingFileHandler

    # Update logging if needed
    if cfg.log_file:
        fileh = RotatingFileHandler(
            filename=cfg.log_file,
            mode='a',
            maxBytes=cfg.log_size,
            backupCount=cfg.log_number,
        )
        formatter = logging.Formatter(consts.LOGFORMAT)
        fileh.setFormatter(formatter)
        log = logging.getLogger()
        log.setLevel(cfg.log_level)
        # for hdlr in log.handlers[:]:
        #     log.removeHandler(hdlr)
        log.addHandler(fileh)
    else:
        # Setup basic logging
        log = logging.getLogger()
        log.setLevel(cfg.log_level)
        handler = logging.StreamHandler(sys.stdout)
        handler.setLevel(cfg.log_level)
        formatter = logging.Formatter(
            '%(levelname)s - %(message)s'
        )  # Basic log format, nice for syslog
        handler.setFormatter(formatter)
        log.addHandler(handler)


async def tunnel_proc_async(
    pipe: 'Connection', cfg: config.ConfigurationType, ns: 'Namespace'
) -> None:

    loop = asyncio.get_event_loop()

    tasks: typing.List[asyncio.Task] = []

    def get_socket() -> typing.Optional[socket.socket]:
        try:
            data: bytes = b''
            while True:
                # Clear back event, for next data
                msg: typing.Optional[
                    typing.Tuple[socket.socket, typing.Tuple[str, int]]
                ] = pipe.recv()
                if msg:
                    # Connection done, check for handshake
<<<<<<< HEAD
                    source, address = msg
=======
                    source, address = msg.connection
                    source.settimeout(3.0)
>>>>>>> 40b95722

                    try:
                        # First, ensure handshake (simple handshake) and command
                        data = source.recv(len(consts.HANDSHAKE_V1))

                        if data != consts.HANDSHAKE_V1:
                            raise Exception()  # Invalid handshake
                    except Exception:
                        if consts.DEBUG:
                            logger.exception('HANDSHAKE')
<<<<<<< HEAD
                        logger.error('HANDSHAKE invalid from %s', address)
=======
                        logger.error('HANDSHAKE from %s (%s)', address, data.hex())
>>>>>>> 40b95722
                        # Close Source and continue
                        source.close()
                        continue

                    return source
        except Exception:
            logger.exception('Receiving data from parent process')
            return None

    async def run_server() -> None:
        # Instantiate a proxy redirector for this process (we only need one per process!!)
        tunneler = proxy.Proxy(cfg, ns)

        # Generate SSL context
        context = ssl.SSLContext(ssl.PROTOCOL_TLS_SERVER)
        context.load_cert_chain(cfg.ssl_certificate, cfg.ssl_certificate_key)

        if cfg.ssl_ciphers:
            context.set_ciphers(cfg.ssl_ciphers)

        if cfg.ssl_dhparam:
            context.load_dh_params(cfg.ssl_dhparam)

        while True:
            address: typing.Tuple[str, int] = ('', 0)
            try:
                sock = await loop.run_in_executor(None, get_socket)
                if not sock:
                    break  # No more sockets, exit
                logger.debug(f'CONNECTION from {address!r} (pid: {os.getpid()})')
                tasks.append(asyncio.create_task(tunneler(sock, context)))
            except Exception:
                logger.error('NEGOTIATION ERROR from %s', address[0])

    # create task for server
    tasks.append(asyncio.create_task(run_server()))

    while tasks:
        tasks_number = len(tasks)
        await asyncio.wait(tasks, return_when=asyncio.ALL_COMPLETED)
        # Remove finished tasks from list
        del tasks[:tasks_number]


def tunnel_main():
    cfg = config.read()

    # Try to bind to port as running user
    # Wait for socket incoming connections and spread them
    sock = socket.socket(socket.AF_INET, socket.SOCK_STREAM)
    sock.setsockopt(socket.SOL_SOCKET, socket.SO_REUSEADDR, True)
    sock.setsockopt(socket.IPPROTO_TCP, socket.TCP_NODELAY, 1)
    sock.settimeout(3.0)  # So we can check for stop from time to time
    # We will not reuse port, we only want a UDS tunnel server running on a port
    # but this may change on future...
    # try:
    #     sock.setsockopt(socket.SOL_SOCKET, socket.SO_REUSEPORT, True)
    # except (AttributeError, OSError) as e:
    #     logger.warning('socket.REUSEPORT not available')
    try:
        sock.bind((cfg.listen_address, cfg.listen_port))
        sock.listen(BACKLOG)

        # If running as root, and requested drop privileges after port bind
        if os.getuid() == 0 and cfg.user:
            logger.debug('Changing to  user %s', cfg.user)
            pwu = pwd.getpwnam(cfg.user)
            # os.setgid(pwu.pw_gid)
            os.setuid(pwu.pw_uid)

        setup_log(cfg)

        logger.info(
            'Starting tunnel server on %s:%s', cfg.listen_address, cfg.listen_port
        )
        setproctitle.setproctitle(f'UDSTunnel {cfg.listen_address}:{cfg.listen_port}')

        # Create pid file
        if cfg.pidfile:
            with open(cfg.pidfile, mode='w') as f:
                f.write(str(os.getpid()))

    except Exception as e:
        sys.stderr.write(f'Tunnel startup error: {e}\n')
        logger.error('MAIN: %s', e)
        return

    # Setup signal handlers
    signal.signal(signal.SIGINT, stop_signal)
    signal.signal(signal.SIGTERM, stop_signal)

    stats_collector = stats.GlobalStats()

    prcs = processes.Processes(tunnel_proc_async, cfg, stats_collector.ns)

    try:
        while not do_stop:
            try:
                client, addr = sock.accept()
                logger.debug('ACCEPTED CONNECTION from %s (%s)', addr, client)
                # Select BEST process for sending this new connection
                prcs.best_child().send((client, addr))
                del client  # Ensure socket is controlled on child process
            except socket.timeout:
                pass  # Continue and retry
            except Exception as e:
                logger.error('LOOP: %s', e)
    except Exception as e:
        sys.stderr.write(f'Error: {e}\n')
        logger.error('MAIN: %s', e)

    if sock:
        sock.close()

    prcs.stop()

    try:
        if cfg.pidfile:
            os.unlink(cfg.pidfile)
    except Exception:
        pass

    logger.info('FINISHED')


def main() -> None:
    parser = argparse.ArgumentParser()
    group = parser.add_mutually_exclusive_group()
    group.add_argument(
        '-t', '--tunnel', help='Starts the tunnel server', action='store_true'
    )
    group.add_argument('-r', '--rdp', help='RDP Tunnel for traffic accounting')
    group.add_argument(
        '-s',
        '--stats',
        help='get current global stats from RUNNING tunnel',
        action='store_true',
    )
    group.add_argument(
        '-d',
        '--detailed-stats',
        help='get current detailed stats from RUNNING tunnel',
        action='store_true',
    )
    args = parser.parse_args()

    if args.tunnel:
        tunnel_main()
    elif args.rdp:
        pass
    elif args.detailed_stats:
        asyncio.run(stats.getServerStats(True))
    elif args.stats:
        asyncio.run(stats.getServerStats(False))
    else:
        parser.print_help()


if __name__ == "__main__":
    main()<|MERGE_RESOLUTION|>--- conflicted
+++ resolved
@@ -111,12 +111,7 @@
                 ] = pipe.recv()
                 if msg:
                     # Connection done, check for handshake
-<<<<<<< HEAD
                     source, address = msg
-=======
-                    source, address = msg.connection
-                    source.settimeout(3.0)
->>>>>>> 40b95722
 
                     try:
                         # First, ensure handshake (simple handshake) and command
@@ -127,11 +122,7 @@
                     except Exception:
                         if consts.DEBUG:
                             logger.exception('HANDSHAKE')
-<<<<<<< HEAD
                         logger.error('HANDSHAKE invalid from %s', address)
-=======
-                        logger.error('HANDSHAKE from %s (%s)', address, data.hex())
->>>>>>> 40b95722
                         # Close Source and continue
                         source.close()
                         continue
